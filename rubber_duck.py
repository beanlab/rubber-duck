--- conflicted
+++ resolved
@@ -1,10 +1,12 @@
 import asyncio
 import logging
 import os
+import re
+import subprocess
+import traceback
 import uuid
-<<<<<<< HEAD
-from pathlib import Path
-from typing import TypedDict, Protocol, ContextManager, Tuple, Dict, List
+import traceback as tb
+from typing import TypedDict, Protocol, ContextManager, Callable, Coroutine, Any
 
 import openai
 from discord import User
@@ -12,14 +14,6 @@
 from openai.types import CompletionUsage
 from openai.types.chat.chat_completion import ChatCompletion, Choice
 from quest import create_filesystem_historian, task, step, queue, version
-=======
-import traceback as tb
-from typing import TypedDict, Protocol, ContextManager, Callable, Coroutine, Any
-
-import openai
-from openai.openai_object import OpenAIObject
-from quest import step, queue
->>>>>>> 852e481c
 
 from metrics import MetricsHandler
 
@@ -121,14 +115,10 @@
 
                 try:
                     choices, usage = await self._get_completion(thread_id, engine, message_history)
-
-                    logging.debug(f"Completion \"choices\": {choices}")
                     response_message = choices[0]['message']
                     response = response_message['content'].strip()
 
-                    logging.debug(f"Completion \"usage\": {usage}")
                     await self._metrics_handler.record_usage(guild_id, thread_id, user_id,
-                                                             engine,
                                                              usage['prompt_tokens'],
                                                              usage['completion_tokens'])
 
