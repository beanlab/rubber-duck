[tool.poetry]
name = "rubber_duck"
version = "0.2.0"
description = ""
authors = ["Gordon Bean <gbean@cs.byu.edu>"]

[tool.poetry.dependencies]
python = "^3.11"
openai = "^1.11.1"
discord = "^2.1.0"
urllib3 = "<2.0"
<<<<<<< HEAD
seaborn = "0.13.2"
pandas = "^2.2.2"
quest-py = "0.2.0b5"
=======
quest-py = "0.2.2"
>>>>>>> 39083e39

[tool.poetry.dev-dependencies]

[build-system]
requires = ["poetry-core>=1.0.0"]
build-backend = "poetry.core.masonry.api"
<|MERGE_RESOLUTION|>--- conflicted
+++ resolved
@@ -9,13 +9,9 @@
 openai = "^1.11.1"
 discord = "^2.1.0"
 urllib3 = "<2.0"
-<<<<<<< HEAD
+quest-py = "0.2.2"
 seaborn = "0.13.2"
 pandas = "^2.2.2"
-quest-py = "0.2.0b5"
-=======
-quest-py = "0.2.2"
->>>>>>> 39083e39
 
 [tool.poetry.dev-dependencies]
 
