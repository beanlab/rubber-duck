--- conflicted
+++ resolved
@@ -9,19 +9,12 @@
 openai = "^1.11.1"
 discord = "^2.1.0"
 urllib3 = "<2.0"
-<<<<<<< HEAD
 quest-py = "0.2.7"
 seaborn = "0.13.2"
 pandas = "^2.2.2"
 sqlalchemy = "^2.0.38"
 boto3 = "^1.36.6"
 requests = "^2.32.3"
-=======
-quest-py = "0.2.6"
-seaborn = "0.13.2"
-pandas = "^2.2.2"
-sqlalchemy = "^2.0.38"
->>>>>>> 6384f109
 
 [tool.poetry.dev-dependencies]
 
