--- conflicted
+++ resolved
@@ -10,11 +10,7 @@
 openai = "^1.11.1"
 discord = "^2.1.0"
 urllib3 = "<2.0"
-<<<<<<< HEAD
-quest-py = "0.2.5"
-=======
 quest-py = "0.2.15"
->>>>>>> 512ec26a
 seaborn = "0.13.2"
 pandas = "^2.2.2"
 aiofiles = "^24.1.0"
@@ -25,16 +21,9 @@
 openai-agents ="^0.0.14"
 scipy = "^1.15.3"
 websockets = "^15.0.1"
-<<<<<<< HEAD
-pyyaml = "^6.0.2"
-
-
-[tool.poetry.dev-dependencies]
-=======
 makefun = "^1.16.0"
 pyyaml = "^6.0.2"
->>>>>>> 512ec26a
 
 [build-system]
 requires = ["poetry-core>=1.0.0"]
-build-backend = "poetry.core.masonry.api"+build-backend = "poetry.core.masonry.api"
