--- conflicted
+++ resolved
@@ -12,11 +12,8 @@
 quest-py = "0.2.6"
 seaborn = "0.13.2"
 pandas = "^2.2.2"
-<<<<<<< HEAD
 aiofiles = "^24.1.0"
-=======
 sqlalchemy = "^2.0.38"
->>>>>>> 3c7dd8b5
 
 [tool.poetry.dev-dependencies]
 
