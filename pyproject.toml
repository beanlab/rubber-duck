[tool.poetry]
name = "rubber_duck"
version = "0.2.5"
description = ""
authors = ["Gordon Bean <gbean@cs.byu.edu>"]
package-mode = false

[tool.poetry.dependencies]
python = "^3.11"
openai = "^1.100.2"
"discord.py" = "^2.6.3"
urllib3 = "<2.0"
quest-py = "0.2.16"
seaborn = "0.13.2"
pandas = "^2.2.2"
aiofiles = "^24.1.0"
sqlalchemy = "^2.0.38"
boto3 = "^1.36.6"
requests = "^2.32.3"
pymysql = "^1.1.1"
openai-agents ="^0.0.14"
scipy = "^1.15.3"
websockets = "^15.0.1"
makefun = "^1.16.0"
pyyaml = "^6.0.2"
scikit-learn = "==1.7.0"
statsmodels = "==0.14.5"
<<<<<<< HEAD
docker = "^7.1.0"
=======
markdowndata = "^0.1.0"
>>>>>>> 1df2cb6c

[build-system]
requires = ["poetry-core>=1.0.0"]
build-backend = "poetry.core.masonry.api"<|MERGE_RESOLUTION|>--- conflicted
+++ resolved
@@ -25,11 +25,8 @@
 pyyaml = "^6.0.2"
 scikit-learn = "==1.7.0"
 statsmodels = "==0.14.5"
-<<<<<<< HEAD
+markdowndata = "^0.1.0"
 docker = "^7.1.0"
-=======
-markdowndata = "^0.1.0"
->>>>>>> 1df2cb6c
 
 [build-system]
 requires = ["poetry-core>=1.0.0"]
