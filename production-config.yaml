# Anchors
file_size_limit: &file_size_limit 4096 # 4KB limit
file_type_ext: &file_type_ext
  [
    "txt",
    "py",
    "java",
    "cpp",
    "c",
    "h",
    "hpp",
    "js",
    "ts",
    "html",
    "css",
    "md",
  ]

sql:
  db_type: sqlite
  database: /rubber-duck.db

agents_as_tools:
  - tool_name: generate_code_complexity_analysis
    description: |
      This tool takes source code as a string and returns a string describing 
      the order of complexity (Big-O analysis) of the provided code.
    agents:
      - name: CodeComplexityAgent
        prompt_files:
        - prompts/generate-code-complexity.md
        engine: gpt-4.1


ducks:
  - name: standard-rubber-duck
    duck_type: agent_conversation
    settings:
      introduction: |
        Hello! How can I help you?
      agents:
        - name: RubberDuck
          engine: gpt-4.1
          prompt_files:
          - prompts/standard-rubber-duck.txt
          max_iterations: 5
      timeout: 600
      file_size_limit: *file_size_limit
      file_type_ext: *file_type_ext

  - name: stats-duck
    duck_type: agent_conversation
    settings:
      introduction: |
        I'm an exploratory data analysis assistant. 
        I can help you with basic statistics and data visualization. 
        You can ask me to:
        1. Perform various statistical calculations. 
        2. Create visualizations.
        3. Provide insights based on your data.
      timeout: 60
      agents:
        - name: Standard_Rubber_Duck
          prompt_files:
            - prompts/stats.txt
          engine: gpt-4.1
          tools:
            - find_closest_match
            - explain_capabilities
            - describe_dataset
            - get_dataset_names
            - get_variable_names
            - plot_barplot
            - plot_histogram
            - plot_boxplot
            - plot_dotplot
            - plot_pie_chart
            - plot_proportion_barplot
            - calculate_mean
            - calculate_skewness
            - calculate_std
            - calculate_median
            - calculate_mode
            - calculate_five_number_summary
            - calculate_table_of_counts
            - calculate_proportions
            - show_dataset_head
            - calculate_probability_from_normal_distribution
            - calculate_percentiles_from_normal_distribution
            - plot_normal_distribution
            - plot_confidence_interval_and_t_distribution
            - calculate_confidence_interval_and_t_test
            - calculate_two_mean_t_test
            - calculate_one_way_anova
            - calculate_one_sample_proportion_z_test
            - calculate_two_sample_proportion_z_test
            - calculate_chi_squared_test
            - simple_linear_regression
          max_iterations: 5
      file_size_limit: *file_size_limit
      file_type_ext: *file_type_ext

servers:
  927616651409649675:
    server_name: CS 110
    channels:
      - channel_id: 1296158078017736725
        channel_name: review-cs-110
        ducks:
          - name: conversation_review
            duck_type: conversation_review
            settings:
              target_channel_ids:
                - 1234556460453597276
              timeout: 300

      - channel_id: 1234556460453597276
        channel_name: general/duck-pond
        ducks:
          - standard-rubber-duck

  747510855536738336:
    server_name: CS 235
    channels:
      - channel_id: 1327385245036838912
        channel_name: review-cs-235
        ducks:
          - name: conversation_review
            duck_type: conversation_review
            settings:
              target_channel_ids:
                - 1195490291134779502
              timeout: 300

      - channel_id: 1195490291134779502
        channel_name: student-text-channels/duck-pond
        ducks:
          - standard-rubber-duck

  1235303213796691998:
    server_name: CS 111
    channels:
      - channel_id: 1329934513333338244
        channel_name: review-cs-111
        ducks:
          - name: conversation_review
            duck_type: conversation_review
            settings:
              target_channel_ids:
                - 1365456542287269919
              timeout: 300

      - channel_id: 1365456542287269919
        channel_name: Student Text Channels/duck-pond
        ducks:
          - standard-rubber-duck

  1371951485629370458:
    server_name: Stats
    channels:
      - channel_id: 1371951756149260298
        channel_name: ta-review
        ducks:
          - name: conversation_review
            duck_type: conversation_review
            settings:
              target_channel_ids:
                - 1371951696061661215
                - 1374066971523678279
              timeout: 300

      - channel_id: 1371951696061661215
        channel_name: duck-pond
        ducks:
          - standard-rubber-duck

      - channel_id: 1374066971523678279
        channel_name: stats-tool
        ducks:
          - stats-duck

  1354902266246598928:
    server_name: Physics
    channels:
      - channel_id: 1363949553102880869
        channel_name: review-phys-230
        ducks:
          - name: conversation_review
            duck_type: conversation_review
            settings:
              target_channel_ids:
                - 1363949528201564170
              timeout: 300

      - channel_id: 1363949528201564170
        channel_name: physics-230-phys230
        ducks:
          - standard-rubber-duck

      - channel_id: 1359587713749094700
        channel_name: review-phys-430
        ducks:
          - name: conversation_review
            duck_type: conversation_review
            settings:
              target_channel_ids:
                - 1359587525605458030
              timeout: 300

      - channel_id: 1359587525605458030
        channel_name: physics-430-phys430
        ducks:
          - standard-rubber-duck

  1338616224858374287:
    server_name: Rubber Duck Demo Server
    channels:
      - channel_id: 1338619665789751337
        channel_name: vintage-duck-review
        ducks:
          - name: review
            duck_type: conversation_review
            settings:
              target_channel_ids:
                - 1338616283671040000

      - channel_id: 1338616283671040000
        channel_name: vintage-duck
        ducks:
          - standard-rubber-duck

      - channel_id: 1385293810782965830
        channel_name: code-complexity-analysis-duck
        ducks:
          - name: code-complexity-duck
            duck_type: agent_conversation
            settings:
              introduction: |
                Upload a code file and I'll analyze it for you. 
                You can also ask me questions about Big-O analysis.
              timeout: 600
              file_size_limit: 5100
              file_type_ext: [ 'py', 'java', 'cpp', 'c', 'h', 'hpp', 'ts', 'js' ]
              agents:
                - name: ComplexityDuck
                  prompt: |
                    You are a helpful CS assistant.
                    You explain Big-O analysis. 
                    You can use the provided tools to generate a complexity analysis report
                    when the user provides a code file.
                    Keep your responses brief and clear. Provide the tool output to the user verbatim.
                  engine: gpt-4.1
                  max_iterations: 15
                  tools:
                    - generate_code_complexity_analysis

      - channel_id: 1379953844540407969
        channel_name: socratic-duck
        ducks:
          - name: socratic-rubber-duck
            duck_type: agent_conversation
            settings:
              introduction: |
                I'm a Socratic-style rubber duck. 
                I can help you think through your problems by asking questions.
              agents:
                - name: socrates
                  prompt_files:
                  - prompts/socratic-duck.txt
                  engine: gpt-4.1
                  max_iterations: 5
              timeout: 600
              file_size_limit: *file_size_limit
              file_type_ext: *file_type_ext

      - channel_id: 1379959992110546995
        channel_name: registration-duck
        ducks:
          - name: Registration-Workflow
            duck_type: registration
            settings:
              cache_timeout: 60800
              authenticated_user_role_name: I-passed-registration
              email_domain: byu.edu
              roles:
                patterns:
                  - name: Teacher Sections
                    pattern: "-section-\\d{3}$"
                    description: Teacher name followed by section number (e.g. smith-section-001)
                  - name: Lab Sections
                    pattern: "^lab-section-\\d{3}$"
                    description: Lab section number (e.g. lab-section-002)

      - channel_id: 1384678077694480434
        channel_name: designer-duck
        ducks:
          - name: designer-duck
            duck_type: agent_conversation
            settings:
              introduction: |
<<<<<<< HEAD
                Hello, My name is Designer Duck! I'm here to help you think critically about your design problems.
              agents:
                - name: DesignerDuck
                  engine: gpt-4.1
                  prompt_file: prompts/designer-duck.txt
=======
                Hello, My name is Designer Duck! I'm here to help you think critically about your design ideas.
                I'm specialized with helping you on Project 2: Convex Hull.
                Let's work on this together! How is data stored in your project?
              agents:
                - name: DesignerDuck
                  engine: gpt-4.1
                  prompt_files:
                  - prompts/designer-duck.txt
>>>>>>> 11d0ae04
                  max_iterations: 5
              timeout: 600

      - channel_id: 1379955387587104829
        channel_name: stats-tool
        ducks:
<<<<<<< HEAD
          - stats-tool
=======
          - stats-duck
>>>>>>> 11d0ae04

feedback_notifier_settings:
  feedback_check_hour: 9
  feedback_check_minute: 0

admin_settings:
  admin_channel_id: 1192895746672951340
  admin_role_id: 933123843038535741
  log_level: WARNING

sender_email: byu-cs-course-ops@cs.byu.edu

dataset_folder_locations:
  - s3://stats121-datasets/datasets/

ai_completion_retry_protocol:
  max_retries: 2
  delay: 2
  backoff: 2

reporter_settings:
  gpt_pricing:
    "gpt-4": [ 0.03, 0.06 ]
    "gpt-4o": [ 0.0025, 0.01 ]
    "gpt-4-1106-preview": [ 0.01, 0.03 ]
    "gpt-4-0125-preview": [ 0.01, 0.03 ]
    "o4-mini": [ 0.000150, 0.0006 ]
    "gpt-4-turbo": [ 0.01, 0.03 ]
    "gpt-4-turbo-preview": [ 0.01, 0.03 ]
    "gpt-3.5-turbo-1106": [ 0.001, 0.002 ]
    "gpt-3.5-turbo": [ 0.001, 0.003 ]<|MERGE_RESOLUTION|>--- conflicted
+++ resolved
@@ -298,33 +298,18 @@
             duck_type: agent_conversation
             settings:
               introduction: |
-<<<<<<< HEAD
                 Hello, My name is Designer Duck! I'm here to help you think critically about your design problems.
               agents:
                 - name: DesignerDuck
                   engine: gpt-4.1
                   prompt_file: prompts/designer-duck.txt
-=======
-                Hello, My name is Designer Duck! I'm here to help you think critically about your design ideas.
-                I'm specialized with helping you on Project 2: Convex Hull.
-                Let's work on this together! How is data stored in your project?
-              agents:
-                - name: DesignerDuck
-                  engine: gpt-4.1
-                  prompt_files:
-                  - prompts/designer-duck.txt
->>>>>>> 11d0ae04
                   max_iterations: 5
               timeout: 600
 
       - channel_id: 1379955387587104829
         channel_name: stats-tool
         ducks:
-<<<<<<< HEAD
-          - stats-tool
-=======
           - stats-duck
->>>>>>> 11d0ae04
 
 feedback_notifier_settings:
   feedback_check_hour: 9
@@ -347,12 +332,12 @@
 
 reporter_settings:
   gpt_pricing:
-    "gpt-4": [ 0.03, 0.06 ]
-    "gpt-4o": [ 0.0025, 0.01 ]
-    "gpt-4-1106-preview": [ 0.01, 0.03 ]
-    "gpt-4-0125-preview": [ 0.01, 0.03 ]
-    "o4-mini": [ 0.000150, 0.0006 ]
-    "gpt-4-turbo": [ 0.01, 0.03 ]
-    "gpt-4-turbo-preview": [ 0.01, 0.03 ]
-    "gpt-3.5-turbo-1106": [ 0.001, 0.002 ]
-    "gpt-3.5-turbo": [ 0.001, 0.003 ]+    "gpt-4": [0.03, 0.06]
+    "gpt-4o": [0.0025, 0.01]
+    "gpt-4-1106-preview": [0.01, 0.03]
+    "gpt-4-0125-preview": [0.01, 0.03]
+    "o4-mini": [0.000150, 0.0006]
+    "gpt-4-turbo": [0.01, 0.03]
+    "gpt-4-turbo-preview": [0.01, 0.03]
+    "gpt-3.5-turbo-1106": [0.001, 0.002]
+    "gpt-3.5-turbo": [0.001, 0.003]