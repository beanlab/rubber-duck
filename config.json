--- conflicted
+++ resolved
@@ -1,33 +1,3 @@
-<<<<<<< HEAD
-{
-  "command_channels": [
-    1192895746672951340
-  ],
-  "defaults": {
-    "engine": "gpt-4-turbo-preview",
-    "timeout": 600
-  },
-  "channels": [
-    {
-      "name": "duck-pond",
-      "prompt_file": "prompts/standard-rubber-duck.txt"
-    },
-    {
-      "name": "other-pond",
-      "prompt_file": "prompts/standard-rubber-duck.txt",
-      "engine": "gpt-3.5-turbo-16k"
-    },
-    {
-      "name": "gpt4",
-      "engine": "gpt-4-turbo-preview"
-    },
-    {
-      "name": "gpt-3.5-turbo",
-      "engine": "gpt-3.5-turbo"
-    }
-  ]
-}
-=======
 {
   "bot_settings": {
     "command_channels": [
@@ -67,5 +37,4 @@
       "backoff": 2
     }
   }
-}
->>>>>>> f4d5d902
+}