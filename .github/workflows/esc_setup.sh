#!/bin/bash
<<<<<<< HEAD

=======
set -e
>>>>>>> 75c04420
if [ "$#" -ne 7 ]; then
    echo "Usage: $0 <CLUSTER_NAME> <SERVICE_NAME> <TASK_DEFINITION_FAMILY> <IMAGE_URI> <REGION> <EXECUTION_ROLE> <ENV_FILE_S3_PATH>"
    exit 1
fi

# Assign arguments to variables
CLUSTER_NAME="$1"
SERVICE_NAME="$2"
TASK_DEFINITION_FAMILY="$3"
IMAGE_URI="$4"
REGION="$5"
EXECUTION_ROLE="$6"
ENV_FILE_S3_PATH="$7"

# Set the desired CPU and memory for the task definition
CPU="1024"
MEMORY="2048"

echo "Registering new ECS Task Definition..."
TASK_DEFINITION_JSON=$(cat <<EOF
{
  "family": "$TASK_DEFINITION_FAMILY",
  "executionRoleArn": "$EXECUTION_ROLE",
  "networkMode": "awsvpc",
  "containerDefinitions": [
    {
      "name": "Rubber_Duck",
      "image": "$IMAGE_URI",
      "cpu": 0,
      "memory": $MEMORY,
      "portMappings": [],
      "essential": true,
      "environment": [],
      "environmentFiles": [
        {
          "value": "$ENV_FILE_S3_PATH",
          "type": "s3"
        }
      ],
      "mountPoints": [],
      "volumesFrom": [],
      "ulimits": [],
      "logConfiguration": {
        "logDriver": "awslogs",
        "options": {
          "awslogs-group": "/ecs/Deploy-Duck",
          "awslogs-region": "$REGION",
          "awslogs-stream-prefix": "ecs"
        }
      }
    }
  ],
  "requiresCompatibilities": ["FARGATE"],
  "cpu": "$CPU",
  "memory": "$MEMORY",
  "ephemeralStorage": {
    "sizeInGiB": 21
  },
  "runtimePlatform": {
    "cpuArchitecture": "X86_64",
    "operatingSystemFamily": "LINUX"
  }
}
EOF
)

<<<<<<< HEAD
NEW_TASK_DEFINITION=$(echo "$TASK_DEFINITION_JSON" | aws ecs register-task-definition --cli-input-json file://- --region $REGION --query 'taskDefinition.taskDefinitionArn' --output text)
=======
NEW_TASK_DEFINITION=$(echo "$TASK_DEFINITION_JSON" | aws ecs register-task-definition --cli-input-json - --region $REGION --query 'taskDefinition.taskDefinitionArn' --output text)
>>>>>>> 75c04420

echo "Updating ECS service with new task definition..."
aws ecs update-service \
  --cluster $CLUSTER_NAME \
  --service $SERVICE_NAME \
  --task-definition $NEW_TASK_DEFINITION \
  --desired-count 1 \
  --force-new-deployment \
  --region $REGION

echo "Deployment completed successfully!"<|MERGE_RESOLUTION|>--- conflicted
+++ resolved
@@ -1,9 +1,5 @@
 #!/bin/bash
-<<<<<<< HEAD
-
-=======
 set -e
->>>>>>> 75c04420
 if [ "$#" -ne 7 ]; then
     echo "Usage: $0 <CLUSTER_NAME> <SERVICE_NAME> <TASK_DEFINITION_FAMILY> <IMAGE_URI> <REGION> <EXECUTION_ROLE> <ENV_FILE_S3_PATH>"
     exit 1
@@ -70,11 +66,7 @@
 EOF
 )
 
-<<<<<<< HEAD
-NEW_TASK_DEFINITION=$(echo "$TASK_DEFINITION_JSON" | aws ecs register-task-definition --cli-input-json file://- --region $REGION --query 'taskDefinition.taskDefinitionArn' --output text)
-=======
 NEW_TASK_DEFINITION=$(echo "$TASK_DEFINITION_JSON" | aws ecs register-task-definition --cli-input-json - --region $REGION --query 'taskDefinition.taskDefinitionArn' --output text)
->>>>>>> 75c04420
 
 echo "Updating ECS service with new task definition..."
 aws ecs update-service \
