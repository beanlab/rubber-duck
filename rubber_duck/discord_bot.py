--- conflicted
+++ resolved
@@ -11,13 +11,9 @@
 
 from sql_quest import create_sql_manager
 from bot_commands import BotCommands
-<<<<<<< HEAD
-from conversation import BasicSetupConversation
-=======
 from command import UsageMetricsCommand, MessagesMetricsCommand, FeedbackMetricsCommand, MetricsCommand, StatusCommand, \
     ReportCommand, BashExecuteCommand, LogCommand, Command
->>>>>>> bda80ad1
-from conversation import HaveStandardGptConversation
+from conversation import HaveStandardGptConversation, BasicSetupConversation
 from feedback import GetTAFeedback, GetConvoFeedback
 from genAI import OpenAI
 from protocols import Attachment, Message
@@ -349,7 +345,7 @@
     s3_path = os.environ.get('CONFIG_FILE_S3_PATH')
 
     if not s3_path:
-        raise ValueError("S3 path not set in environment variable 'CONFIG_FILE_S3_PATH'")
+        return None
 
     # Parse bucket name and key from the S3 path (s3://bucket-name/key)
     bucket_name, key = s3_path.replace('s3://', '').split('/', 1)
