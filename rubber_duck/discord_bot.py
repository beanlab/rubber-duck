--- conflicted
+++ resolved
@@ -7,13 +7,13 @@
 from typing import TypedDict
 
 import discord
-<<<<<<< HEAD
+
 from SQLquest import create_sql_manager
-=======
-from quest import step
-
-from models import create_sql_manager
->>>>>>> 13102bde
+
+#from quest import step
+
+#from models import create_sql_manager
+
 
 from bot_commands import BotCommands
 from feedback import FeedbackWorkflow
