from pathlib import Path
from typing import TypedDict, Protocol

from quest import step, alias

from feedback import GetConvoFeedback
from protocols import Message


class ChannelConfig(TypedDict):
    name: str | None
    id: int | None
    prompt: str | None
    prompt_file: str | None
    engine: str | None
    timeout: int | None


class DuckConfig(TypedDict):
    defaults: ChannelConfig
    channels: list[ChannelConfig]


class SetupThread(Protocol):
    async def __call__(self, initial_message: Message) -> int: ...

    """Returns the thread ID"""


class HaveConversation(Protocol):
    async def __call__(self, thread_id: int, engine: str, prompt: str, initial_message: Message, timeout=600): ...


class RubberDuck:
    def __init__(self,
                 duck_config: DuckConfig,
                 setup_thread: SetupThread,
                 have_conversation: HaveConversation,
                 get_feedback: GetConvoFeedback,
                 ):

        self._channel_configs = {config['name']: config for config in duck_config['channels']}
        self._default_config = duck_config['defaults']
        self._setup_thread = step(setup_thread)
        self._have_conversation = step(have_conversation)
        self._get_feedback = step(get_feedback)

    def _get_channel_settings(self, channel_name: str, initial_message: Message):
        channel_config = self._channel_configs[channel_name]

        prompt = channel_config.get('prompt', None)
        if prompt is None:
            prompt_file = channel_config.get('prompt_file', None)
            if prompt_file is None:
                prompt = initial_message['content']
            else:
                prompt = Path(prompt_file).read_text()

        engine = channel_config.get('engine', self._default_config['engine'])

        timeout = channel_config.get('timeout', self._default_config['timeout'])

        return prompt, engine, timeout

    async def __call__(self, channel_name: str, initial_message: Message, timeout=600):
        prompt, engine, timeout = self._get_channel_settings(channel_name, initial_message)

<<<<<<< HEAD
    @step
    async def _get_completion(self, thread_id, engine, message_history) -> tuple[list, dict]:
        async with self._typing(thread_id):
            completion: ChatCompletion = await client.chat.completions.create(
                model=engine,
                messages=message_history
            )
            completion_dict = completion.dict()
            choices = completion_dict['choices']
            usage = completion_dict['usage']
            return choices, usage
=======
        thread_id = await self._setup_thread(initial_message)
>>>>>>> 6384f109

        async with alias(str(thread_id)):
            await self._have_conversation(thread_id, engine, prompt, initial_message, timeout)

        guild_id = initial_message['guild_id']
        user_id = initial_message['author_id']
        await self._get_feedback("rubber-duck", guild_id, thread_id, user_id)<|MERGE_RESOLUTION|>--- conflicted
+++ resolved
@@ -65,21 +65,7 @@
     async def __call__(self, channel_name: str, initial_message: Message, timeout=600):
         prompt, engine, timeout = self._get_channel_settings(channel_name, initial_message)
 
-<<<<<<< HEAD
-    @step
-    async def _get_completion(self, thread_id, engine, message_history) -> tuple[list, dict]:
-        async with self._typing(thread_id):
-            completion: ChatCompletion = await client.chat.completions.create(
-                model=engine,
-                messages=message_history
-            )
-            completion_dict = completion.dict()
-            choices = completion_dict['choices']
-            usage = completion_dict['usage']
-            return choices, usage
-=======
         thread_id = await self._setup_thread(initial_message)
->>>>>>> 6384f109
 
         async with alias(str(thread_id)):
             await self._have_conversation(thread_id, engine, prompt, initial_message, timeout)
