import sqlite3

from datetime import datetime
from zoneinfo import ZoneInfo

<<<<<<< HEAD
from sqlalchemy import Column, Integer, String, create_engine, BigInteger
from sqlalchemy.orm import declarative_base, sessionmaker, Session
=======
from sqlalchemy import Column, Integer, String
from sqlalchemy.orm import declarative_base, Session
>>>>>>> 77df0778

MetricsBase = declarative_base()


def get_timestamp():
    return datetime.now(ZoneInfo('US/Mountain')).isoformat()

def add_iter(cls):
    def __iter__(self):
        for key in self.__table__.columns.keys():
            yield key, getattr(self, key)
    cls.__iter__ = __iter__
    return cls

@add_iter
class MessagesModel(MetricsBase):
    __tablename__ = 'messages'

    id = Column(Integer, primary_key=True, autoincrement=True)
    timestamp = Column(String(255))
    guild_id = Column(BigInteger)
    thread_id = Column(BigInteger)
    user_id = Column(BigInteger)
    role = Column(String(255))
    message = Column(String(4096))


@add_iter
class UsageModel(MetricsBase):
    __tablename__ = 'usage'

    id = Column(Integer, primary_key=True, autoincrement=True)
    timestamp = Column(String(255))
    guild_id = Column(BigInteger)
    thread_id = Column(BigInteger)
    user_id = Column(BigInteger)
    engine = Column(String(255))
    input_tokens = Column(String(255))
    output_tokens = Column(String(255))


@add_iter
class FeedbackModel(MetricsBase):
    __tablename__ = 'feedback'

    id = Column(Integer, primary_key=True, autoincrement=True)
    timestamp = Column(String(255))
    workflow_type = Column(String(255))
    guild_id = Column(BigInteger)
    thread_id = Column(BigInteger)
    user_id = Column(BigInteger)
    reviewer_role_id = Column(BigInteger)
    feedback_score = Column(BigInteger)


class SQLMetricsHandler:
    def __init__(self, session: Session):
        MetricsBase.metadata.create_all(session.connection())
        self.session = session

    async def record_message(self, guild_id: int, thread_id: int, user_id: int, role: str, message: str):
        try:
            new_message_row = MessagesModel(timestamp=get_timestamp(), guild_id=guild_id, thread_id=thread_id,
                                            user_id=user_id, role=role, message=message)
            self.session.add(new_message_row)
            self.session.commit()
        except sqlite3.Error as e:
            print(f"An error occured: {e}")

    async def record_usage(self, guild_id, thread_id, user_id, engine, input_tokens, output_tokens):
        try:
            new_usage_row = UsageModel(timestamp=get_timestamp(), guild_id=guild_id, thread_id=thread_id,
                                       user_id=user_id,
                                       engine=engine, input_tokens=input_tokens, output_tokens=output_tokens)
            self.session.add(new_usage_row)
            self.session.commit()
        except sqlite3.Error as e:
            print(f"An error occured: {e}")

    async def record_feedback(self, workflow_type: str, guild_id: int, thread_id: int, user_id: int, reviewer_id: int, feedback_score: int):
        try:
            new_feedback_row = FeedbackModel(timestamp=get_timestamp(),
                                             workflow_type=workflow_type,
                                             guild_id=guild_id, thread_id=thread_id,
                                             user_id=user_id, reviewer_role_id=reviewer_id,
                                             feedback_score=feedback_score)
            self.session.add(new_feedback_row)
            self.session.commit()
        except sqlite3.Error as e:
            print(f"An error occured: {e}")

    def sql_model_to_data_list(self, table_model):
        try:
            data = []
            records = iter(self.session.query(table_model).all())
            header = next(records)
            data.append([key for key, _ in header])
            data.append([value for _, value in header])

            for record in records:
                data.append([value for _, value in record])

            return data
        except sqlite3.Error as e:
            print(f"An error occured: {e}")

    def get_messages(self):
        return self.sql_model_to_data_list(MessagesModel)

    def get_usage(self):
        return self.sql_model_to_data_list(UsageModel)

    def get_feedback(self):
        return self.sql_model_to_data_list(FeedbackModel)<|MERGE_RESOLUTION|>--- conflicted
+++ resolved
@@ -3,13 +3,8 @@
 from datetime import datetime
 from zoneinfo import ZoneInfo
 
-<<<<<<< HEAD
-from sqlalchemy import Column, Integer, String, create_engine, BigInteger
-from sqlalchemy.orm import declarative_base, sessionmaker, Session
-=======
-from sqlalchemy import Column, Integer, String
+from sqlalchemy import Column, Integer, String, BigInteger
 from sqlalchemy.orm import declarative_base, Session
->>>>>>> 77df0778
 
 MetricsBase = declarative_base()
 
