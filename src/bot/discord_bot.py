--- conflicted
+++ resolved
@@ -227,9 +227,7 @@
             auto_archive_duration=60
         )
         return thread.id
-<<<<<<< HEAD
-    
-=======
+
 
     async def read_url(self, url: str) -> str:
         """
@@ -239,5 +237,4 @@
             return requests.get(url).text
         except Exception:
             duck_logger.exception(f"Error reading URL {url}")
-            raise
->>>>>>> f51adf31
+            raise