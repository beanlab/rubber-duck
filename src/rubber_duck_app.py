--- conflicted
+++ resolved
@@ -1,44 +1,16 @@
-<<<<<<< HEAD
 from .utils.config_types import ChannelConfig
-=======
 from utils.logger import duck_logger
->>>>>>> 40dd09cd
 from .utils.protocols import Message
 
 class RubberDuckApp:
     def __init__(self, channel_configs: dict[int, ChannelConfig], workflow_manager):
         self._workflow_manager = workflow_manager
-<<<<<<< HEAD
         self._channel_configs = channel_configs
 
     async def route_message(self, message: Message):
         # Duck channel
         if message['channel_id'] in self._channel_configs:
             # Call DuckOrchestrator
-=======
-
-        # Collect all duck channel IDs across all servers
-        self._duck_channels = {
-            channel["channel_id"]
-            for server in server_configs.values()
-            for channel in server["channels"]
-        }
-        duck_logger.info("Starting Rubber Duck App")
-        duck_logger.debug(f"Initialized with channels: {self._duck_channels}")
-
-    async def route_message(self, message: Message):
-        # Command channel
-        if message['channel_id'] == self._command_channel:
-            duck_logger.debug(f"Command channel message: {message}")
-            workflow_id = f'command-{message["message_id"]}'
-            self._workflow_manager.start_workflow(
-                'command', workflow_id, message)
-            return
-
-        # Duck channel
-        if message['channel_id'] in self._duck_channels:
-            duck_logger.debug(f"Duck channel message: {message}")
->>>>>>> 40dd09cd
             workflow_id = f'duck-{message["channel_id"]}-{message["message_id"]}'
             self._workflow_manager.start_workflow(
                 'duck-orchestrator',
