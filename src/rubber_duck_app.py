from quest import WorkflowManager

from .utils.config_types import ChannelConfig
from .utils.logger import duck_logger
from .utils.protocols import Message


class RubberDuckApp:
    def __init__(self, admin_channel_id: int, channel_configs: dict[int, ChannelConfig], workflow_manager):
        self._admin_channel = admin_channel_id
        self._workflow_manager: WorkflowManager = workflow_manager
        self._channel_configs = channel_configs

    async def route_message(self, message: Message):
        if message['channel_id'] == self._admin_channel:
            self._workflow_manager.start_workflow(
                'command',
                f'command-{message["channel_id"]}-{message["message_id"]}',
                message
            )
            return

        # Duck channel
        if message['channel_id'] in self._channel_configs:
            # Call DuckOrchestrator
            workflow_id = f'duck-{message["channel_id"]}-{message["message_id"]}'
            self._workflow_manager.start_workflow(
                'duck-orchestrator',
                workflow_id,
                self._channel_configs[message['channel_id']],
                message
            )
<<<<<<< HEAD
=======
            return
>>>>>>> 0be08f84

        # Belongs to an existing conversation
        str_id = str(message["channel_id"])
        if self._workflow_manager.has_workflow(str_id):
            duck_logger.debug(f"Existing conversation message: {message}")
            await self._workflow_manager.send_event(
                str_id, 'messages', None, 'put',
                message
            )
            return

        # If it didn't match anything above, we can ignore it.

    async def route_reaction(self, emoji, message_id, user_id):
        workflow_alias = str(message_id)
        duck_logger.debug(f"Processing reaction: {emoji} from user {user_id} on message {message_id}")

        if self._workflow_manager.has_workflow(workflow_alias):
            await self._workflow_manager.send_event(
                workflow_alias, 'feedback', None, 'put',
                (emoji, user_id)
            )<|MERGE_RESOLUTION|>--- conflicted
+++ resolved
@@ -30,10 +30,8 @@
                 self._channel_configs[message['channel_id']],
                 message
             )
-<<<<<<< HEAD
-=======
+
             return
->>>>>>> 0be08f84
 
         # Belongs to an existing conversation
         str_id = str(message["channel_id"])
