--- conflicted
+++ resolved
@@ -17,45 +17,4 @@
         _cache[key] = result
         return result
 
-<<<<<<< HEAD
-class CommonPrep:
-    def run(self, value):
-        return value
-
-
-class BytesIOPrep:
-    def run(self, value):
-        for output in value:
-            if isinstance(output, io.BytesIO):
-                output.seek(0)
-        return value
-
-
-class Cache:
-    def __init__(self):
-        self.cache = {}
-
-    def get(self, key):
-        return self.cache.get(key)
-
-    def put(self, key, value):
-        self.cache[key] = value
-
-
-def cache_tool(prep: PrepProtocol = CommonPrep()):
-    def cache_result(method):
-        @functools.wraps(method)
-        def wrapper(self, *args, **kwargs):
-            key = (method.__name__, *args, tuple(sorted(kwargs.items())))
-            if value := self._cache.get(key):
-                value = prep.run(value)
-                return value
-            duck_logger.debug(f"Caching result for {method.__name__} with key={key}")
-            result = method(self, *args, **kwargs)
-            self._cache.put(key, result)
-            return result
-        return wrapper
-    return cache_result
-=======
-    return wrapper
->>>>>>> b712f6b3
+    return wrapper