--- conflicted
+++ resolved
@@ -4,19 +4,10 @@
 
 
 def register_tool(func):
-<<<<<<< HEAD
     func.is_tool = True
-    return func
-
-
-def direct_send_message(func):
-    func.direct_send_message = True
-=======
-    setattr(func, "is_tool", True)
     return func
 
 
 def sends_image(func):
     func.sends_image = True
->>>>>>> 11d0ae04
     return func