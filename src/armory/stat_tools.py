--- conflicted
+++ resolved
@@ -13,11 +13,7 @@
 import statsmodels.formula.api as smf
 
 from .cache import cache_result
-<<<<<<< HEAD
-from .tools import register_tool, direct_send_message
-=======
 from .tools import register_tool, sends_image
->>>>>>> 11d0ae04
 from ..armory.data_store import DataStore
 from ..utils.logger import duck_logger
 
