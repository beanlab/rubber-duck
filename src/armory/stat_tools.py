import io
<<<<<<< HEAD
from typing import Optional, Literal, Callable, Awaitable
=======
from typing import Optional, Literal
>>>>>>> 4f5ecfd9

import matplotlib.pyplot as plt
import numpy as np
import pandas as pd
import seaborn as sns
from scipy import stats
from scipy.stats import skew, norm, ttest_1samp, chi2_contingency
from seaborn.external.kde import gaussian_kde
from sklearn.model_selection import KFold
from sklearn.metrics import mean_squared_error
import statsmodels.formula.api as smf

from .cache import cache_result
from .tools import register_tool, direct_send_message
from ..armory.data_store import DataStore
from ..utils.logger import duck_logger


class StatsTools:
    def __init__(self, datastore: DataStore):
        self._datastore = datastore

    def _is_categorical(self, series) -> bool:
        if isinstance(series, list) or isinstance(series, dict):
            series = pd.Series(series)
        return series.dtype == object or pd.api.types.is_categorical_dtype(series)

    def _save_plot(self, name: str) -> tuple[str, bytes]:
        buffer = io.BytesIO()
        plt.savefig(buffer, format="png")
        buffer.seek(0)
        plt.close()
        return name, buffer.read()

    def _photo_name(self, *args) -> str:
        return "_".join(str(arg) for arg in args if arg) + ".png"

    def _valid_dataset_name(self, dataset: str) -> pd.DataFrame:
        if dataset not in self._datastore.get_available_datasets():
            available = self._datastore.get_available_datasets()
            formatted = "\n".join(f"{i + 1}. {name}" for i, name in enumerate(available))
            raise ValueError(f"Dataset '{dataset}' not found. Available datasets:\n{formatted}")
        return self._datastore.get_dataset(dataset)

    def _valid_column_name(self, dataset: str, column: str, data: pd.DataFrame) -> pd.Series:
        if column not in data.columns.to_list():
            available = data.columns.to_list()
            formatted = "\n".join(f"{i + 1}. {name}" for i, name in enumerate(available))
            raise ValueError(f"Column '{column}' not found in dataset '{dataset}'. Available columns:\n{formatted}")
        return data[column]


    @register_tool
    def describe_dataset(self, dataset: str) -> str:
        """Returns a description of the dataset."""
        duck_logger.debug(f"Used describe_dataset on dataset={dataset}")
        data = self._datastore.get_columns_metadata(dataset)
        data_expanded = [
            f"Column Name: {col['name']}, Column Data Type {col['dtype']}. Column Description: {col['description']}" for
            col in data]
        return " ".join(data_expanded) if data_expanded else "No columns found in dataset."

    @register_tool
    def list_categories(self, dataset: str, column: str) -> str:
        """Returns a list of unique categories in the specified column of the dataset."""
        duck_logger.debug(f"Used list_categories on dataset={dataset}, column={column}")
        data = self._valid_dataset_name(dataset)
        column_val = self._valid_column_name(dataset, column, data)

        if not self._is_categorical(column_val):
            return f"Column '{column}' is not categorical. Categories can only be listed for categorical columns."

        categories = column_val.dropna().unique()
        return f"Categories in {dataset}.{column}: {', '.join(map(str, categories))}" if categories.size > 0 else "No categories found."

    @register_tool
    def explain_capabilities(self):
        """Returns a description of the bots capabilites."""
        duck_logger.debug("Used explain_capabilities")
        return (
            "This bot can perform a wide range of statistical and visualization tasks on datasets, including:\n"
            "- Generate visualizations: histograms, boxplots, dotplots, barplots, pie charts, and proportion barplots.\n"
            "- Compute statistics: mean, median, mode (via KDE), standard deviation, skewness, and five-number summaries.\n"
            "- Summarize categorical data with frequency tables and proportions.\n"
            "- List available datasets and variable names within datasets.\n"
            "- Provide descriptions and metadata for datasets.\n\n"
            "It supports both numeric and categorical columns, and handles inappropriate column types with informative fallback messages."
        )

    @register_tool
    def get_dataset_names(self) -> str:
        """Returns a list of all available datasets."""
        duck_logger.debug("Used get_available_datasets")
        datasets = self._datastore.get_available_datasets()
        return f"Available datasets: {', '.join(datasets)}"

    @register_tool
    async def get_variable_names(self, dataset: str) -> str:
        """Returns a list of all variable names in the dataset."""
        if dataset not in self._datastore.get_available_datasets():
            raise ValueError(f"Dataset '{dataset}' not found. Available datasets: {self._datastore.get_available_datasets()}")
        duck_logger.debug(f"Used get_variable_names on dataset={dataset}")
        data = self._datastore.get_dataset(dataset).columns.to_list()
        return f"Variable names in {dataset}: {', '.join(data)}"

    @register_tool
    @direct_send_message
    @cache_result
    async def show_dataset_head(self, dataset: str, n: int) -> tuple[str, bytes] | str:
        """Shows the first n rows of the dataset as a table image."""
        duck_logger.debug(f"Generating head preview for {dataset} with n={n}")

        data = self._valid_dataset_name(dataset)

        if not isinstance(n, int) or n <= 0:
            return "n must be a positive integer."

        df = data.head(n)

        def wrap_colname(name, width=12):
            import textwrap
            return '\n'.join(textwrap.wrap(name, width))

        wrapped_cols = [wrap_colname(str(col)) for col in df.columns]

        fig_width = min(12, len(df.columns) * 2)
        fig_height = 0.6 * (n + 1)

        fig, ax = plt.subplots(figsize=(fig_width, fig_height))
        ax.axis("off")

        table = ax.table(
            cellText=df.values,
            colLabels=wrapped_cols,
            loc="center",
            cellLoc="center",
        )

        table.auto_set_font_size(False)
        table.set_fontsize(10)

        n_cols = len(df.columns)
        for i in range(n_cols):
            table.auto_set_column_width(i)

        buf = io.BytesIO()
        name = f"{dataset}_head_{n}_rows.png"

        plt.tight_layout()
        plt.savefig(buf, format="png", bbox_inches="tight", dpi=150)
        plt.close(fig)
        buf.seek(0)

        return name, buf.read()

    # Tools for dataset statistics and visualizations
    @register_tool
    @direct_send_message
    @cache_result
    async def plot_histogram(self, dataset: str, column: str) -> tuple[str, bytes] | str:
        """Generate a histogram for the specified dataset column."""
        duck_logger.debug(f"Generating histogram plot for {dataset}.{column}")

        data = self._valid_dataset_name(dataset)
        name = self._photo_name(dataset, column, "histogram")

        column_val = self._valid_column_name(dataset, column, data)

        if self._is_categorical(column_val):
            return "Histograms are not appropriate for categorical data. Please use a barplot or pie chart instead."

        plt.figure(figsize=(8, 6))
        sns.histplot(column_val, kde=True, bins=20)
        plt.title(f"Histogram of {column}")
        plt.xlabel(column)
        plt.ylabel("Frequency")

        return self._save_plot(name)

    @register_tool
    @direct_send_message
    @cache_result
    async def plot_boxplot(self, dataset: str, column: str) -> tuple[str, bytes] | str:
        """Generate a boxplot for the specified dataset column."""
        duck_logger.debug(f"Generating boxplot for {dataset}.{column}")

        data = self._valid_dataset_name(dataset)
        name = self._photo_name(dataset, column, "boxplot")

        column_val = self._valid_column_name(dataset, column, data)

        if self._is_categorical(column_val):
            return "Boxplots are not appropriate for categorical data. Please use a barplot or pie chart instead."

        plt.figure(figsize=(8, 6))
        sns.boxplot(y=column_val)
        plt.title(f"Boxplot of {column}")
        plt.ylabel(column)

        return self._save_plot(name)

    @register_tool
    @direct_send_message
    @cache_result
    async def plot_dotplot(self, dataset: str, column: str) -> tuple[str, bytes] | str:
        """Generate a dotplot for the specified dataset column."""
        duck_logger.debug(f"Generating dotplot for {dataset}.{column}")

        data = self._valid_dataset_name(dataset)
        name = self._photo_name(dataset, column, "dotplot")

        column_val = self._valid_column_name(dataset, column, data)

        if self._is_categorical(column_val):
            return "Dotplots are not appropriate for categorical data. Please use a barplot or pie chart instead."

        plt.figure(figsize=(8, 6))
        sns.stripplot(x=column_val, jitter=True)
        plt.title(f"Dotplot of {column}")
        plt.xlabel(column)

        return self._save_plot(name)

    @register_tool
    @direct_send_message
    @cache_result
    async def plot_barplot(self, dataset: str, column: str) -> tuple[str, bytes] | str:
        """Generate a barplot for the specified dataset column."""
        duck_logger.debug(f"Generating barplot for {dataset}.{column}")

        data = self._valid_dataset_name(dataset)
        name = self._photo_name(dataset, column, "barplot")

        column_val = self._valid_column_name(dataset, column, data)

        if not self._is_categorical(column_val):
            return "Barplots are not appropriate for numeric data. Please use a histogram or boxplot instead."

        value_counts = column_val.value_counts()
        plt.figure(figsize=(8, 6))
        sns.barplot(x=value_counts.index, y=value_counts.values)
        plt.title(f"Barplot of {column}")
        plt.xlabel(column)
        plt.ylabel("Count")

        return self._save_plot(name)

    @register_tool
    @direct_send_message
    @cache_result
    async def plot_pie_chart(self, dataset: str, column: str) -> tuple[str, bytes] | str:
        """Generate a pie chart for the specified dataset column."""
        duck_logger.debug(f"Generating pie chart for {dataset}.{column}")

        data = self._valid_dataset_name(dataset)
        name = self._photo_name(dataset, column, "piechart")

        column_val = self._valid_column_name(dataset, column, data)

        if not self._is_categorical(column_val):
            return "Pie charts are not appropriate for numeric data. Please use a barplot or histogram instead."

        value_counts = column_val.dropna().value_counts()
        labels = [f"{label} ({round(p * 100, 1)}%)" for label, p in (value_counts / value_counts.sum()).items()]
        plt.figure(figsize=(8, 6))
        plt.pie(value_counts.values, labels=labels, colors=sns.color_palette("pastel"), startangle=140,
                autopct='%1.1f%%')
        plt.title(f"Pie Chart of {column}")
        plt.axis("equal")

        return self._save_plot(name)

    @register_tool
    @direct_send_message
    @cache_result
    async def plot_proportion_barplot(self, dataset: str, column: str) -> tuple[str, bytes] | str:
        """Generate a proportion barplot for the specified dataset column."""
        duck_logger.debug(f"Generating proportion barplot for {dataset}.{column}")

        data = self._valid_dataset_name(dataset)

        column_val = self._valid_column_name(dataset, column, data)

        name = self._photo_name(dataset, column, "proportionbarplot")

        if not self._is_categorical(column_val):
            return "Proportion barplots are not appropriate for numeric data. Please use a barplot or boxplot chart instead."

        counts = column_val.dropna().value_counts()
        proportions = (counts / counts.sum()).reset_index()
        proportions.columns = [column, "Proportion"]

        plt.figure(figsize=(8, 6))
        sns.barplot(data=proportions, x=column, y="Proportion", color="lightblue")
        plt.title(f"Proportion Barplot of {column}")
        plt.ylabel("Proportion")
        plt.xlabel(column)

        return self._save_plot(name)

    @register_tool
    async def calculate_mean(self, dataset: str, column: str) -> str:
        """Calculates the mean of a numeric column in the dataset, if not categorical."""
        duck_logger.debug(f"Calculating mean for: {column} in dataset: {dataset}")

        data = self._datastore.get_dataset(dataset)

        series = self._valid_column_name(dataset, column, data)

        if self._is_categorical(series):
            return "Mean cannot be calculated for categorical data"
        return f"Mean = {round(series.dropna().mean(), 4)}"

    @register_tool
    async def calculate_skewness(self, dataset: str, column: str) -> str:
        """Calculates the skewness (asymmetry) of a numeric column in the dataset."""
        duck_logger.debug(f"Calculating skewness for: {column} in dataset: {dataset}")

        data = self._valid_dataset_name(dataset)

        series = self._valid_column_name(dataset, column, data)

        if self._is_categorical(series):
            return "Skewness cannot be calculated for categorical data"
        return f"Skewness = {round(skew(series.dropna()), 4)}"

    @register_tool
    async def calculate_std(self, dataset: str, column: str) -> str:
        """Calculates the standard deviation of a numeric column in the dataset."""
        duck_logger.debug(f"Calculating standard deviation for: {column} in dataset: {dataset}")

        data = self._valid_dataset_name(dataset)

        series = self._valid_column_name(dataset, column, data)

        if self._is_categorical(series):
            return "Standard Deviation cannot be calculated for categorical data"
        return f"Standard Deviation = {round(series.dropna().std(), 4)}"

    @register_tool
    async def calculate_median(self, dataset: str, column: str) -> str:
        """Calculates the median (middle value) of a numeric column in the dataset."""
        duck_logger.debug(f"Calculating median for: {column} in dataset: {dataset}")

        data = self._valid_dataset_name(dataset)

        series = self._valid_column_name(dataset, column, data)

        if self._is_categorical(series):
            return "Median cannot be calculated for categorical data"
        return f"Median = {round(series.dropna().median(), 4)}"

    @register_tool
    async def calculate_mode(self, dataset: str, column: str) -> str:
        """Estimates the mode of a numeric column using the peak of a KDE (kernel density estimate)."""
        duck_logger.debug(f"Calculating approximate mode (KDE) for: {column} in dataset: {dataset}")

        data = self._valid_dataset_name(dataset)

        series = self._valid_column_name(dataset, column, data).dropna()

        if self._is_categorical(series):
            return "Mode cannot be calculated for categorical data"
        if series.empty:
            return "No valid values to calculate mode"
        try:
            kde = gaussian_kde(series)
            x_vals = np.linspace(series.min(), series.max(), 1000)
            y_vals = kde(x_vals)
            mode_est = x_vals[np.argmax(y_vals)]
            return f"(Approximate) Mode = {round(mode_est, 4)}"
        except Exception as e:
            duck_logger.error(f"Error in KDE-based mode estimation: {e}")
            return "Error calculating mode"

    @register_tool
    @direct_send_message
    async def calculate_five_number_summary(self, dataset: str, column: str) -> str:
        """Returns the five-number summary (min, Q1, median, Q3, max) for a numeric column in the dataset."""
        duck_logger.debug(f"Calculating five-number summary for: {column} in dataset: {dataset}")

        data = self._valid_dataset_name(dataset)

        series = self._valid_column_name(dataset, column, data)

        if self._is_categorical(series):
            return "5 Number Summary cannot be calculated for categorical data"
        summary = series.dropna().quantile([0, 0.25, 0.5, 0.75, 1.0])
        labels = ["Min", "Q1", "Median", "Q3", "Max"]
        return "; ".join(f"{label}={round(val, 4)}" for label, val in zip(labels, summary))

    @register_tool
    async def calculate_table_of_counts(self, dataset: str, column: str) -> dict | str:
        """Returns a frequency table (category counts) for a categorical column in the dataset."""
        duck_logger.debug(f"Calculating table of counts for: {column} in dataset: {dataset}")

        data = self._valid_dataset_name(dataset)

        series = self._valid_column_name(dataset, column, data)

        if not self._is_categorical(series):
            return "Table of Counts cannot be calculated for quantitative data"
        counts = series.value_counts(dropna=True).reset_index()
        counts.columns = ["Category", "Count"]
        return counts.to_dict(orient="records")

    @register_tool
    async def calculate_proportions(self, dataset: str, column: str) -> dict | str:
        """Returns the relative proportions of each category in a categorical column of the dataset."""
        duck_logger.debug(f"Calculating proportions for: {column} in dataset: {dataset}")

        data = self._valid_dataset_name(dataset)

        series = self._valid_column_name(dataset, column, data)

        if not self._is_categorical(series):
            return "Proportions can only be calculated for categorical data"
        proportions = (series.value_counts(normalize=True, dropna=True).round(4).reset_index())
        proportions.columns = ["Category", "Proportion"]
        return proportions.to_dict(orient="records")

    # Tools for distribution statistics and visualizations

    @register_tool
    @direct_send_message
    def calculate_probability_from_normal_distribution(self, z1: float, z2 : Optional[float]=None, mean: float=0, std: float=1, tail: Literal["Upper Tail", "Lower Tail", "Between"] = "Lower Tail") -> str:
        """Calculates the probability for one or two z-scores from a normal distribution. Can handle upper tail, lower tail, or between two z-scores."""
        duck_logger.debug(f"Calculating probability for z1={z1}, z2={z2}, mean={mean}, std={std}, tail={tail}")
        z = (z1 - mean) / std
        if z2 is not None:
            z2 = (z2 - mean) / std

        if tail == "Upper Tail":
            return f"The probability is {round(norm.sf(z), 4)}"
        elif tail == "Lower Tail":
            return f"The probability is {round(norm.cdf(z), 4)}"
        elif tail == "Between" and z2 is not None:
            return f"The probability is {round(norm.cdf(max(z, z2)) - norm.cdf(min(z, z2)), 4)}"
        else:
            return "Invalid input for tail or missing z2"

    @register_tool
    @direct_send_message
    def calculate_percentiles_from_normal_distribution(self, p1: float, p2 : Optional[float]=None, mean: float=0, std: float=1, tail: Literal["Upper Tail", "Lower Tail", "Between"] = "Lower Tail") -> str:
        """Calculates z-score values corresponding to given percentiles from a normal distribution."""
        duck_logger.debug(f"Calculating percentiles for p1={p1}, p2={p2}, mean={mean}, std={std}, tail={tail}")
        p1 = p1 / 100 if p1 > 1 else p1
        if p2 is not None:
            p2 = p2 / 100 if p2 > 1 else p2

        if tail == "Upper Tail":
            return f"The percentile is {round(norm.ppf(1 - p1, loc=mean, scale=std), 4)}"
        elif tail == "Lower Tail":
            return f"The percentile is {round(norm.ppf(p1, loc=mean, scale=std), 4)}"
        elif tail == "Between" and p2 is not None:
            lower = norm.ppf(min(p1, p2), loc=mean, scale=std)
            upper = norm.ppf(max(p1, p2), loc=mean, scale=std)
            return f"The percentile is {round(lower, 4), round(upper, 4)}"
        else:
            return "Invalid input for tail or missing p2"

    @register_tool
    @direct_send_message
    @cache_result
    def plot_normal_distribution(self, z1: float, z2 : Optional[float]=None, mean: float=0, std: float=1, tail: Literal["Upper Tail", "Lower Tail", "Between"] = "Upper Tail") -> tuple[str, bytes]:
        """Plots a normal distribution with shaded areas for specified z-scores. If only one z-score is provided, it will shade the area for that z-score."""
        duck_logger.debug(f"Plotting normal distribution for z1={z1}, z2={z2}, mean={mean}, std={std}, tail={tail}")
        x = np.linspace(mean - 4 * std, mean + 4 * std, 1000)
        y = norm.pdf(x, mean, std)
        name = self._photo_name(z1, z2, mean, std, tail, "distribution")
        plt.figure(figsize=(10, 5))
        plt.plot(x, y, 'black')

        if tail == "Upper Tail":
            plt.fill_between(x, y, where=(x >= z1), color='blue', alpha=0.3)
        elif tail == "Lower Tail":
            plt.fill_between(x, y, where=(x <= z1), color='blue', alpha=0.3)
        elif tail == "Between" and z2 is not None:
            plt.fill_between(x, y, where=((x >= min(z1, z2)) & (x <= max(z1, z2))), color='blue', alpha=0.3)

        plt.title(f'Normal Distribution (mean={mean}, std={std})')
        plt.xlabel('Value')
        plt.ylabel('Density')
        plt.grid(True)
        return self._save_plot(name)


    @register_tool
    @direct_send_message
    async def calculate_confidence_interval_and_t_test(self, dataset: str, variable: str, alternative: Literal[
        "greater", "less", "two.sided"] = "two.sided", mu: float = 0, conf_level: float = 0.95) -> str:
        """Performs a one-sample t-test and returns a formatted summary string of the test results."""
        duck_logger.debug(
            f"Calculating confidence interval and t-test for {dataset}.{variable} with alternative={alternative}, mu={mu}, conf_level={conf_level}")

        data = self._valid_dataset_name(dataset)

        sample_data = self._valid_column_name(dataset, variable, data).dropna()

        t_stat, p_value = ttest_1samp(sample_data, popmean=mu)
        df = len(sample_data) - 1
        mean_estimate = sample_data.mean()
        se = sample_data.std(ddof=1) / np.sqrt(len(sample_data))

        # Calculate confidence interval manually using t-critical value
        t_critical = stats.t.ppf((1 + conf_level) / 2, df)
        ci_lower = mean_estimate - t_critical * se
        ci_upper = mean_estimate + t_critical * se

        # Adjust p-value based on alternative hypothesis
        if alternative == "greater":
            p_value = p_value / 2 if t_stat > 0 else 1 - p_value / 2
        elif alternative == "less":
            p_value = p_value / 2 if t_stat < 0 else 1 - p_value / 2
        # For "two.sided", keep the original p_value

        summary = (
            f"t-Test for H0: Mean({variable}) = {mu}.\n"
            f"Alternative Hypothesis = {alternative}.\n"
            f"y-bar = {round(mean_estimate, 4)}.\n"
            f"t Test statistic = {round(t_stat, 4)}.\n"
            f"p-value = {round(p_value, 4)}.\n"
            f"{int(conf_level * 100)}% Confidence Interval: "
            f"({round(ci_lower, 4)}, {round(ci_upper, 4)}).\n"
        )
        return summary

    @register_tool
    @direct_send_message
    @cache_result
    async def plot_confidence_interval_and_t_distribution(self, dataset: str, column: str, alternative: Literal["greater", "less", "two.sided"] = "two.sided", mu: float= 0,
                                                    conf_level: float = 0.95) -> tuple[str, bytes] | str:
        """
        Plots the t-distribution with the test statistic and confidence interval.
        Returns a message and the image buffer of the plot.
        """
        duck_logger.debug(
            f"Plotting t-distribution for column={column} in dataset={dataset}, alternative={alternative}, mu={mu}, conf_level={conf_level}")

        name = self._photo_name(dataset, alternative, mu, conf_level, "t_distribution")

        data = self._valid_dataset_name(dataset)

        series = self._valid_column_name(dataset, column, data).dropna()

        if self._is_categorical(series):
            return "T-statistic cannot be calculated for categorical data"

        series_clean = series.dropna()
        n = len(series_clean)
        if n < 2:
            return "Not enough data to perform t-test"

        mean_estimate = series_clean.mean()
        std_err = np.std(series_clean, ddof=1) / np.sqrt(n)
        df = n - 1

        if std_err == 0:
            return "Standard error is zero, cannot perform t-test"

        t_stat = (mean_estimate - mu) / std_err

        try:
            conf_int = stats.t.interval(conf_level, df, loc=mean_estimate, scale=std_err)
        except Exception as e:
            duck_logger.error(f"Confidence interval calculation failed: {e}")
            return "Error calculating confidence interval"

        # Plotting
        x = np.linspace(stats.t.ppf(0.001, df), stats.t.ppf(0.999, df), 1000)
        y = stats.t.pdf(x, df)

        plt.figure(figsize=(10, 5))
        plt.plot(x, y, 'black', label='t-distribution')
        plt.axvline(t_stat, color='blue', linestyle='--', label=f't = {round(t_stat, 4)}')
        plt.xlabel('t')
        plt.ylabel('Density')
        plt.title('t-Distribution with Confidence Interval')

        # Shading rejection regions
        if alternative == "greater":
            plt.fill_between(x, y, where=(x >= stats.t.ppf(1 - (1 - conf_level), df)), color='red', alpha=0.3,
                             label='Rejection Region')
        elif alternative == "less":
            plt.fill_between(x, y, where=(x <= stats.t.ppf((1 - conf_level), df)), color='red', alpha=0.3,
                             label='Rejection Region')
        elif alternative == "two.sided":
            alpha = 1 - conf_level
            t_crit = stats.t.ppf(1 - alpha / 2, df)
            plt.fill_between(x, y, where=(x <= -t_crit), color='red', alpha=0.3, label='Rejection Region')
            plt.fill_between(x, y, where=(x >= t_crit), color='red', alpha=0.3)

        # Confidence Interval line
        plt.axvline((conf_int[0] - mu) / std_err, color='green', linestyle='--', label=f'{int(conf_level * 100)}% CI')
        plt.axvline((conf_int[1] - mu) / std_err, color='green', linestyle='--')
        plt.legend()
        plt.grid(True)

        return self._save_plot(name)

    # Tools for Two Mean EDA
    @register_tool
    @direct_send_message
    async def calculate_two_mean_t_test(self, dataset: str, column1: str, column2: str,
                                        alternative: Literal["greater", "less", "two.sided"] = "two.sided",
                                        conf_level: float = 0.95) -> str:
        """Performs a two-sample t-test on a numeric variable split by a categorical variable."""

        duck_logger.debug(f"Calculating two-sample t-test for {dataset}.{column1} and {dataset}.{column2}, "
                          f"alternative={alternative}, conf_level={conf_level}")

        data = self._valid_dataset_name(dataset)

        column1_val = self._valid_column_name(dataset, column1, data)
        column2_val = self._valid_column_name(dataset, column2, data)

        # Identify categorical and numeric columns
        if self._is_categorical(column1_val) and not self._is_categorical(column2_val):
            group_col, value_col = column1, column2
        elif self._is_categorical(column2_val) and not self._is_categorical(column1_val):
            group_col, value_col = column2, column1
        else:
            return "Exactly one of the two columns must be categorical (with 2 levels) and the other numeric."

        # Drop missing values
        subset = data[[group_col, value_col]].dropna()

        # Get unique groups
        groups = subset[group_col].unique()
        if len(groups) != 2:
            return f"Categorical variable '{group_col}' must have exactly 2 levels for a two-sample t-test."

        # Extract the two samples
        group1_vals = subset[subset[group_col] == groups[0]][value_col]
        group2_vals = subset[subset[group_col] == groups[1]][value_col]

        if len(group1_vals) < 2 or len(group2_vals) < 2:
            return "Not enough data in one or both groups to perform the t-test."

        # Perform POOLED t-test (equal variances assumed)
        t_stat, p_value = stats.ttest_ind(group1_vals, group2_vals, equal_var=True)

        # Degrees of freedom for pooled t-test
        df = len(group1_vals) + len(group2_vals) - 2

        # Calculate pooled variance and standard error
        n1, n2 = len(group1_vals), len(group2_vals)
        var1, var2 = group1_vals.var(ddof=1), group2_vals.var(ddof=1)

        # Pooled variance
        pooled_var = ((n1 - 1) * var1 + (n2 - 1) * var2) / df

        # Standard error of difference in means
        se_diff = np.sqrt(pooled_var * (1 / n1 + 1 / n2))

        # Mean difference
        mean_diff = group1_vals.mean() - group2_vals.mean()

        # Confidence interval using pooled standard error
        t_critical = stats.t.ppf((1 + conf_level) / 2, df)
        ci_lower = mean_diff - t_critical * se_diff
        ci_upper = mean_diff + t_critical * se_diff

        # Adjust p-value based on alternative hypothesis
        if alternative == "greater":
            p_value = p_value / 2 if t_stat > 0 else 1 - p_value / 2
        elif alternative == "less":
            p_value = p_value / 2 if t_stat < 0 else 1 - p_value / 2
        # For "two.sided", keep the original p_value

        summary = (
            f"Two-Sample t-Test for H0: Mean({groups[0]}) = Mean({groups[1]}) on '{value_col}'.\n"
            f"Alternative Hypothesis: {alternative}.\n"
            f"Mean Difference = {round(mean_diff, 4)}.\n"
            f"t Test Statistic = {round(t_stat, 4)}.\n"
            f"p-value = {round(p_value, 4)}.\n"
            f"{int(conf_level * 100)}% Confidence Interval: "
            f"({round(ci_lower, 4)}, {round(ci_upper, 4)}).\n")

        return summary

    @register_tool
    @direct_send_message
    async def calculate_one_way_anova(self, dataset: str, group_column: str, value_column: str,
                                      conf_level: float = 0.95) -> str:
        """Performs a one-way ANOVA test on a numeric variable across groups defined by a categorical variable."""

        duck_logger.debug(
            f"Calculating one-way ANOVA for {dataset}.{value_column} grouped by {dataset}.{group_column}, "
            f"conf_level={conf_level}")

        data = self._valid_dataset_name(dataset)

        group_column_val = self._valid_column_name(dataset, group_column, data)
        value_column_val = self._valid_column_name(dataset, value_column, data)

        # Validate variable types
        if not self._is_categorical(group_column_val):
            return f"Group variable '{group_column}' must be categorical."

        if self._is_categorical(value_column_val):
            return f"Value variable '{value_column}' must be numeric."

        # Drop missing values
        subset = data[[group_column, value_column]].dropna()

        # Get unique groups
        groups = subset[group_column].unique()
        n_groups = len(groups)

        if n_groups < 3:
            return f"Categorical variable '{group_column}' must have three or more groups for ANOVA. Found {n_groups} groups."

        # Check sample sizes
        group_counts = subset[group_column].value_counts()
        if any(group_counts < 2):
            return "Each group must have at least 2 observations to perform ANOVA."

        # Extract group data
        group_data = [subset[subset[group_column] == group][value_column].values for group in groups]

        # Perform one-way ANOVA
        f_stat, p_value = stats.f_oneway(*group_data)

        # Calculate degrees of freedom
        df_between = n_groups - 1
        df_within = len(subset) - n_groups
        df_total = len(subset) - 1

        # Calculate group statistics
        group_stats = []
        overall_mean = subset[value_column].mean()

        for group in groups:
            group_values = subset[subset[group_column] == group][value_column]
            group_stats.append({
                'group': group,
                'n': len(group_values),
                'mean': group_values.mean(),
                'std': group_values.std(ddof=1),
                'var': group_values.var(ddof=1)
            })

        # Calculate confidence intervals for group means
        # Using pooled standard error (MSE from ANOVA)
        ss_within = sum([(stat['n'] - 1) * stat['var'] for stat in group_stats])
        mse = ss_within / df_within

        confidence_intervals = []
        t_critical = stats.t.ppf((1 + conf_level) / 2, df_within)

        for stat in group_stats:
            se = np.sqrt(mse / stat['n'])
            ci_lower = stat['mean'] - t_critical * se
            ci_upper = stat['mean'] + t_critical * se
            confidence_intervals.append({
                'group': stat['group'],
                'mean': stat['mean'],
                'ci_lower': ci_lower,
                'ci_upper': ci_upper
            })

        # Format results
        summary = (
            f"One-Way ANOVA Test for H0: All group means are equal on '{value_column}'.\n"
            f"Groups defined by: '{group_column}' ({n_groups} groups).\n"
            f"F-statistic = {round(f_stat, 4)}.\n"
            f"p-value = {round(p_value, 4)}.\n"
            f"Degrees of freedom: Between groups = {df_between}, Within groups = {df_within}.\n\n"
            f"Group Statistics:\n"
        )

        for stat in group_stats:
            summary += (f"  {stat['group']}: n = {stat['n']}, "
                        f"mean = {round(stat['mean'], 4)}, "
                        f"sd = {round(stat['std'], 4)}\n")

        summary += f"\n{int(conf_level * 100)}% Confidence Intervals for Group Means:\n"
        for ci in confidence_intervals:
            summary += (f"  {ci['group']}: ({round(ci['ci_lower'], 4)}, "
                        f"{round(ci['ci_upper'], 4)})\n")

        return summary


    @register_tool
    @direct_send_message
    async def calculate_one_sample_proportion_z_test(self, dataset: str, variable: str, category: str,
                                                     p_null: float = 0.5,
                                                     alternative: Literal["greater", "less", "two.sided"] = "two.sided",
                                                     conf_level: float = 0.95) -> str:
        """
        Performs a one-sample z-test for proportions, testing whether the proportion of a category equals p_null.
        """

        duck_logger.debug(
            f"Z-test for dataset={dataset}, variable={variable}, category={category}, p_null={p_null}, alternative={alternative}, conf_level={conf_level}")

        data = self._valid_dataset_name(dataset)

        variable_val = self._valid_column_name(dataset, variable, data)

        if category not in variable_val.unique():
            raise ValueError(f"Column '{category}' not found in dataset '{dataset}'. Available categories: {data[variable].unique()}")

        series = data[variable].dropna()

        if not self._is_categorical(series):
            return f"The variable '{variable}' must be categorical for a proportion z-test."

        n = len(series)
        if n == 0:
            return "The selected variable contains no non-missing values."

        phat = np.sum(series == category) / n

        se = np.sqrt(p_null * (1 - p_null) / n)
        z_stat = (phat - p_null) / se

        if alternative == "greater":
            p_value = 1 - norm.cdf(z_stat)
        elif alternative == "less":
            p_value = norm.cdf(z_stat)
        else:  # "two.sided"
            p_value = 2 * min(norm.cdf(z_stat), 1 - norm.cdf(z_stat))

        se_phat = np.sqrt(phat * (1 - phat) / n)
        z_critical = norm.ppf(1 - (1 - conf_level) / 2)
        ci_lower = phat - z_critical * se_phat
        ci_upper = phat + z_critical * se_phat

        summary = (
            f"Z-Test for H0: π({category}) = {p_null}\n"
            f"Alternative Hypothesis: π({category}) {alternative.replace('two.sided', '≠')} {p_null}\n"
            f"Observed proportion (p̂): {round(phat, 4)}\n"
            f"Z Test Statistic: {round(z_stat, 4)}\n"
            f"P-value: {round(p_value, 4)}\n"
            f"Sample size (n): {n}\n"
            f"{int(conf_level * 100)}% Confidence Interval for π({category}): "
            f"({round(ci_lower, 4)}, {round(ci_upper, 4)})"
        )
        return summary


    @register_tool
    @direct_send_message
    async def calculate_two_sample_proportion_z_test(self, dataset: str, response_variable: str, response_category: str,
                                                     group_variable: str, group1: str, group2: str,
                                                     alternative: Literal["greater", "less", "two.sided"] = "two.sided",
                                                     conf_level: float = 0.95) -> str:
        """
        Performs a two-sample z-test for proportions, testing whether the proportion of response_category is the same in two groups.
        """
        duck_logger.debug(
            f"Two-sample Z-test on dataset={dataset}, response_variable={response_variable}, "
            f"response_category={response_category}, group_variable={group_variable}, group1={group1}, group2={group2}, "
            f"alternative={alternative}, conf_level={conf_level}"
        )

        data = self._valid_dataset_name(dataset)

        for var in [response_variable, group_variable]:
            if var not in data.columns:
                raise ValueError(
                    f"Column '{var}' not found in dataset '{dataset}'. Available columns: {data.columns.to_list()}")

        if response_category not in data[response_variable].unique():
            raise ValueError(f"Column '{response_variable}' not found in dataset '{dataset}'. Available variables: {data[response_variable].unique()}")

        for group_val in [group1, group2]:
            if group_val not in data[group_variable].unique():
                raise ValueError(
                    f"Group Value '{group_val}' not found in dataset '{dataset}'. Available group_val: {data[group_variable].unique()}")


        # Filter out missing values
        df = data[[response_variable, group_variable]].dropna()
        if not self._is_categorical(df[response_variable]) or not self._is_categorical(df[group_variable]):
            return f"Both '{response_variable}' and '{group_variable}' must be categorical for a two-sample proportion z-test."

        # Group counts
        group1_data = df[df[group_variable] == group1]
        group2_data = df[df[group_variable] == group2]

        n1 = len(group1_data)
        n2 = len(group2_data)

        if n1 == 0 or n2 == 0:
            return f"One or both groups have no observations."

        phat1 = np.sum(group1_data[response_variable] == response_category) / n1
        phat2 = np.sum(group2_data[response_variable] == response_category) / n2

        pooled_phat = (phat1 * n1 + phat2 * n2) / (n1 + n2)
        se = np.sqrt(pooled_phat * (1 - pooled_phat) * (1 / n1 + 1 / n2))

        z_stat = (phat1 - phat2) / se

        # Compute p-value
        if alternative == "greater":
            p_value = 1 - norm.cdf(z_stat)
        elif alternative == "less":
            p_value = norm.cdf(z_stat)
        else:  # "two.sided"
            p_value = 2 * min(norm.cdf(z_stat), 1 - norm.cdf(z_stat))

        # Confidence interval for difference in proportions
        se_diff = np.sqrt(phat1 * (1 - phat1) / n1 + phat2 * (1 - phat2) / n2)
        z_critical = norm.ppf(1 - (1 - conf_level) / 2)
        ci_lower = (phat1 - phat2) - z_critical * se_diff
        ci_upper = (phat1 - phat2) + z_critical * se_diff

        summary = (
            f"Two-Sample Z-Test for H0: π({group1}) = π({group2})\n"
            f"Alternative Hypothesis: π({group1}) {alternative.replace('two.sided', '≠')} π({group2})\n"
            f"phat({group1}) = {round(phat1, 4)}\n"
            f"phat({group2}) = {round(phat2, 4)}\n"
            f"Difference (phat1 - phat2) = {round(phat1 - phat2, 4)}\n"
            f"Z Test Statistic: {round(z_stat, 4)}\n"
            f"P-value: {round(p_value, 4)}\n"
            f"{int(conf_level * 100)}% Confidence Interval for Difference: "
            f"({round(ci_lower, 4)}, {round(ci_upper, 4)})"
        )

        return summary


    @register_tool
    @direct_send_message
    async def calculate_chi_squared_test(self, dataset: str, row_variable: str, col_variable: str) -> str:
        """
        Performs a Chi-squared test of independence between two categorical variables.
        """
        duck_logger.debug(
            f"Chi-squared test on dataset={dataset}, row_variable={row_variable}, col_variable={col_variable}"
        )

        data = self._valid_dataset_name(dataset)

        for var in [row_variable, col_variable]:
            if var not in data.columns:
                raise ValueError(
                    f"Column '{var}' not found in dataset '{dataset}'. Available columns: {data.columns.to_list()}")


        df = data[[row_variable, col_variable]].dropna()

        if not self._is_categorical(df[row_variable]) or not self._is_categorical(df[col_variable]):
            return f"Both '{row_variable}' and '{col_variable}' must be categorical for a Chi-squared test."

        contingency_table = pd.crosstab(df[row_variable], df[col_variable])

        if contingency_table.empty:
            return "The contingency table is empty after removing missing values. Please check your inputs."

        chi2, p, dof, expected = chi2_contingency(contingency_table)

        summary = (
            f"Chi-squared Test of Independence\n"
            f"Variables: {row_variable} and {col_variable}\n"
            f"Degrees of Freedom: {dof}\n"
            f"Test Statistic (χ²): {round(chi2, 4)}\n"
            f"P-value: {round(p, 4)}\n\n"
            f"Observed Table:\n{contingency_table.to_string()}\n\n"
            f"Expected Counts:\n{pd.DataFrame(expected, index=contingency_table.index, columns=contingency_table.columns).round(2).to_string()}"
        )

        return summary


    @register_tool
    @direct_send_message
    async def simple_linear_regression(
        self,
        dataset: str,
        response: str,
        explanatory: str,
        prediction_value: float = None,
        interval_type: Literal["confidence", "prediction"] = "confidence",
        conf_level: float = 0.95,
        cv_folds: int = 5
    ) -> str:
        """Performs simple linear regression with summary statistics, confidence intervals, prediction, and cross-validation."""

        duck_logger.debug(
            f"Running SLR on {dataset}: {response} ~ {explanatory}, prediction_value={prediction_value}, "
            f"interval_type={interval_type}, conf_level={conf_level}, cv_folds={cv_folds}"
        )

        # Load dataset
        data = self._valid_dataset_name(dataset)
        # Validate column names
        if response not in data.columns:
            raise ValueError(
                f"Column '{response}' not found in dataset '{dataset}'. Available columns: {data.columns.to_list()}")
        if explanatory not in data.columns:
            raise ValueError(
                f"Column '{explanatory}' not found in dataset '{dataset}'. Available columns: {data.columns.to_list()}")

        df = data[[response, explanatory]].dropna()
        if df.empty:
            return "No valid data after removing missing values."

        # Ensure response is numeric
        if not pd.api.types.is_numeric_dtype(df[response]):
            try:
                df[response] = pd.to_numeric(df[response], errors="coerce")
                df = df.dropna(subset=[response])
            except Exception:
                return f"The response variable '{response}' could not be converted to numeric."

        if df.empty:
            return "No valid rows remain after cleaning non-numeric or missing values."

        # Handle categorical or numeric explanatory variable
        if self._is_categorical(df[explanatory]):
            df[explanatory] = df[explanatory].astype("category")
            formula = f"{response} ~ C({explanatory})"
        else:
            formula = f"{response} ~ {explanatory}"

        # Fit regression model
        try:
            model = smf.ols(formula=formula, data=df).fit()
        except Exception as e:
            return f"Failed to fit regression model: {str(e)}"

        # Coefficients + CI
        coef_summary = model.summary2().tables[1]
        conf_ints = model.conf_int(alpha=1 - conf_level)
        coef_summary["CI Lower Bound"] = conf_ints[0]
        coef_summary["CI Upper Bound"] = conf_ints[1]

        coef_summary = coef_summary[["Coef.", "t", "P>|t|", "CI Lower Bound", "CI Upper Bound"]]
        coef_summary.columns = ["Estimate", "t value", "p-value", "CI Lower Bound", "CI Upper Bound"]

        # Optional prediction
        prediction_output = ""
        if prediction_value is not None:
            try:
                new_data = pd.DataFrame({explanatory: [prediction_value]})
                pred = model.get_prediction(new_data)
                pred_summary = pred.summary_frame(alpha=1 - conf_level)
                prediction = pred_summary.iloc[0]
                prediction_output = (
                    f"\nPrediction for {response} when {explanatory} = {prediction_value}:\n"
                    f"Predicted value: {round(prediction['mean'], 4)}\n"
                    f"{int(conf_level * 100)}% {interval_type.title()} Interval: "
                    f"({round(prediction[f'{interval_type}_ci_lower'], 4)}, "
                    f"{round(prediction[f'{interval_type}_ci_upper'], 4)})\n"
                )
            except Exception as e:
                prediction_output = f"\nPrediction could not be generated: {e}"


        kf = KFold(n_splits=cv_folds, shuffle=True, random_state=1)
        rmse_scores = []

        for train_idx, test_idx in kf.split(df):
            train_df, test_df = df.iloc[train_idx], df.iloc[test_idx]
            cv_model = smf.ols(formula=formula, data=train_df).fit()
            preds = cv_model.predict(test_df)
            rmse = np.sqrt(mean_squared_error(test_df[response], preds))
            rmse_scores.append(rmse)

        mean_rmse = round(np.mean(rmse_scores), 4)

        # Final output
        return (
            f"Simple Linear Regression: {response} ~ {explanatory}\n"
            f"R-squared: {round(model.rsquared, 4)}\n"
            f"Residual standard error (sigma): {round(np.sqrt(model.scale), 4)}\n"
            f"\nCoefficient Summary:\n{coef_summary.to_string()}\n"
            f"\nCross-validated RMSE ({cv_folds}-fold): {mean_rmse}\n"
            f"{prediction_output}"
        )<|MERGE_RESOLUTION|>--- conflicted
+++ resolved
@@ -1,9 +1,5 @@
 import io
-<<<<<<< HEAD
-from typing import Optional, Literal, Callable, Awaitable
-=======
 from typing import Optional, Literal
->>>>>>> 4f5ecfd9
 
 import matplotlib.pyplot as plt
 import numpy as np
