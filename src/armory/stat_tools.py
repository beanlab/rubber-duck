--- conflicted
+++ resolved
@@ -5,19 +5,13 @@
 import numpy as np
 import pandas as pd
 import seaborn as sns
-import statsmodels.formula.api as smf
 from scipy import stats
 from scipy.stats import skew, norm, ttest_1samp, chi2_contingency
 from seaborn.external.kde import gaussian_kde
-<<<<<<< HEAD
-from sklearn.metrics import mean_squared_error
-from sklearn.model_selection import KFold
-=======
 from sklearn.model_selection import KFold
 import statsmodels.formula.api as smf
 import statsmodels.api as sm
 
->>>>>>> a1c1679a
 
 from .cache import cache_result
 from .tools import register_tool, sends_image
@@ -50,6 +44,7 @@
             formatted = "\n".join(f"{i + 1}. {name}" for i, name in enumerate(available))
             raise KeyError(f"Column '{column}' not found in dataset '{dataset}'. Available columns:\n{formatted}")
         return data[column]
+
 
     @register_tool
     def describe_dataset(self, dataset: str) -> str:
@@ -467,14 +462,13 @@
         return f"The z-score is {round(z, 4)}"
 
     @register_tool
-    def calculate_probability_from_normal_distribution(self, z1: float, z2: Optional[float] = None, mean: float = 0,
-                                                       std: float = 1, tail: Literal[
-                "Upper Tail", "Lower Tail", "Between"] = "Lower Tail") -> str:
+    def calculate_probability_from_normal_distribution(self, z1: float, z2 : Optional[float]=None, mean: float=0, std: float=1, tail: Literal["Upper Tail", "Lower Tail", "Between"] = "Lower Tail") -> str:
         """Calculates the probability for one or two z-scores from a normal distribution. Can handle upper tail, lower tail, or between two z-scores."""
         duck_logger.debug(f"Calculating probability for z1={z1}, z2={z2}, mean={mean}, std={std}, tail={tail}")
         z = (z1 - mean) / std
         if z2 is not None:
             z2 = (z2 - mean) / std
+
         if tail == "Upper Tail":
             return f"The probability is {round(norm.sf(z), 4)}"
         elif tail == "Lower Tail":
@@ -485,9 +479,7 @@
             return "Invalid input for tail or missing z2"
 
     @register_tool
-    def calculate_percentiles_from_normal_distribution(self, p1: float, p2: Optional[float] = None, mean: float = 0,
-                                                       std: float = 1, tail: Literal[
-                "Upper Tail", "Lower Tail", "Between"] = "Lower Tail") -> str:
+    def calculate_percentiles_from_normal_distribution(self, p1: float, p2 : Optional[float]=None, mean: float=0, std: float=1, tail: Literal["Upper Tail", "Lower Tail", "Between"] = "Lower Tail") -> str:
         """Calculates z-score values corresponding to given percentiles from a normal distribution."""
         duck_logger.debug(f"Calculating percentiles for p1={p1}, p2={p2}, mean={mean}, std={std}, tail={tail}")
         p1 = p1 / 100 if p1 > 1 else p1
@@ -508,9 +500,7 @@
     @register_tool
     @sends_image
     @cache_result
-    def plot_normal_distribution(self, z1: float, z2: Optional[float] = None, mean: float = 0, std: float = 1,
-                                 tail: Literal["Upper Tail", "Lower Tail", "Between"] = "Upper Tail") -> tuple[
-        str, bytes]:
+    def plot_normal_distribution(self, z1: float, z2 : Optional[float]=None, mean: float=0, std: float=1, tail: Literal["Upper Tail", "Lower Tail", "Between"] = "Upper Tail") -> tuple[str, bytes]:
         """Plots a normal distribution with shaded areas for specified z-scores. If only one z-score is provided, it will shade the area for that z-score."""
         duck_logger.debug(f"Plotting normal distribution for z1={z1}, z2={z2}, mean={mean}, std={std}, tail={tail}")
         x = np.linspace(mean - 4 * std, mean + 4 * std, 1000)
@@ -531,6 +521,7 @@
         plt.ylabel('Density')
         plt.grid(True)
         return self._save_plot(name)
+
 
     @register_tool
     async def calculate_confidence_interval_and_t_test(self, dataset: str, variable: str, alternative: Literal[
@@ -573,9 +564,8 @@
     @register_tool
     @sends_image
     @cache_result
-    async def plot_confidence_interval_and_t_distribution(self, dataset: str, column: str, alternative: Literal[
-        "greater", "less", "two.sided"] = "two.sided", mu: float = 0,
-                                                          conf_level: float = 0.95) -> tuple[str, bytes] | str:
+    async def plot_confidence_interval_and_t_distribution(self, dataset: str, column: str, alternative: Literal["greater", "less", "two.sided"] = "two.sided", mu: float= 0,
+                                                    conf_level: float = 0.95) -> tuple[str, bytes] | str:
         """
         Plots the t-distribution with the test statistic and confidence interval.
         Returns a message and the image buffer of the plot.
@@ -826,6 +816,7 @@
 
         return summary
 
+
     @register_tool
     async def calculate_one_sample_proportion_z_test(self, dataset: str, variable: str, category: str,
                                                      p_null: float = 0.5,
@@ -843,8 +834,7 @@
         variable_val = self._datastore.get_column(data, variable)
 
         if category not in variable_val.unique():
-            raise ValueError(
-                f"Column '{category}' not found in dataset '{dataset}'. Available categories: {data[variable].unique()}")
+            raise ValueError(f"Column '{category}' not found in dataset '{dataset}'. Available categories: {data[variable].unique()}")
 
         series = data[variable].dropna()
 
@@ -905,6 +895,7 @@
         response_series = self._datastore.get_column(data, response_variable)
         group_series = self._datastore.get_column(data, group_variable)
 
+
         if response_category not in response_series.unique():
             return (
                 f"Response category '{response_category}' not found in column '{response_variable}'. "
@@ -982,6 +973,7 @@
         )
 
         data = self._datastore.get_dataset(dataset)
+
 
         self._datastore.get_column(data, row_variable)
         self._datastore.get_column(data, col_variable)
@@ -1036,14 +1028,6 @@
         # Load dataset
         df = self._datastore.get_dataset(dataset)
 
-<<<<<<< HEAD
-        response_series = self._datastore.get_column(data, response)
-        explanatory_series = self._datastore.get_column(data, explanatory)
-
-        df = pd.concat([response_series, explanatory_series], axis=1).dropna()
-        if df.empty:
-            return "No valid data after removing missing values."
-=======
         # Clean column names (strip whitespace, replace spaces/dots with underscores)
         df = df.rename(columns=lambda c: c.strip().replace(" ", "_").replace(".", "_"))
         response_clean = response.strip().replace(" ", "_").replace(".", "_")
@@ -1062,7 +1046,6 @@
 
         # Drop rows with missing values
         df = df[[response_clean, explanatory_clean]].dropna()
->>>>>>> a1c1679a
 
         # Build and fit model
         formula = f"{response_clean} ~ {explanatory_clean}"
