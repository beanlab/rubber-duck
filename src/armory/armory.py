import inspect
from inspect import Parameter
from functools import wraps
from typing import Callable

from agents import FunctionTool, function_tool, Agent, RunContextWrapper

from ..utils.config_types import DuckContext


class Armory:
    def __init__(self, send_message):
        self._tools: dict[str, FunctionTool] = {}
        self.send_message = send_message

    def scrub_tools(self, tool_instance: object):
        for attr_name in dir(tool_instance):
            if attr_name.startswith("_"):
                continue

            method = getattr(tool_instance, attr_name)
            if not callable(method):
                continue

            if not hasattr(method, "is_tool"):
                continue

            self.add_tool(method)

    def add_tool(self, tool_function: Callable):
<<<<<<< HEAD
        tool = function_tool(tool_function)
=======
        if hasattr(tool_function, "sends_image"):
            tool_function = self.send_image_directly(tool_function)
>>>>>>> 11d0ae04

        tool = function_tool(tool_function)

        self._tools[tool_function.__name__] = tool
        return tool

    def add_agent_as_tool(self, agent: Agent, name: str, description: str):
        self._tools[name] = agent.as_tool(name, description)

    def get_specific_tool(self, tool_name: str):
        if tool_name in self._tools:
            return self._tools[tool_name]
        raise KeyError(f"Tool '{tool_name}' not found in any armory module.")

    def get_all_tool_names(self):
        return list(self._tools.keys())

    def send_image_directly(self, func):
        sig = inspect.signature(func)

        ctx_param = inspect.Parameter(
            name="wrapper",
            kind=Parameter.POSITIONAL_OR_KEYWORD,
            annotation=RunContextWrapper[DuckContext],
        )

        new_params = list(sig.parameters.values())

        param_names = [p.name for p in new_params]
        if "wrapper" not in param_names:
            new_params.insert(0, ctx_param)

        new_sig = sig.replace(parameters=new_params)

        @wraps(func)
        async def wrapper(*args, **kwargs):
            bound = new_sig.bind(*args, **kwargs)
            bound.apply_defaults()
            wrapper_arg = bound.arguments["wrapper"]
            call_args = {
                k: v for k, v in bound.arguments.items() if k != "wrapper"
            }
            if inspect.iscoroutinefunction(func):
                result = await func(**call_args)
            else:
                result = func(**call_args)

            name, _ = result
            await self.send_message(wrapper_arg.context.thread_id, file=result)
            return name

        wrapper.__signature__ = new_sig
        return wrapper<|MERGE_RESOLUTION|>--- conflicted
+++ resolved
@@ -28,12 +28,8 @@
             self.add_tool(method)
 
     def add_tool(self, tool_function: Callable):
-<<<<<<< HEAD
-        tool = function_tool(tool_function)
-=======
         if hasattr(tool_function, "sends_image"):
             tool_function = self.send_image_directly(tool_function)
->>>>>>> 11d0ae04
 
         tool = function_tool(tool_function)
 
