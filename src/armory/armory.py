--- conflicted
+++ resolved
@@ -9,19 +9,7 @@
     def __init__(self):
         self._tools = {}
 
-<<<<<<< HEAD
-    def add_message_info_to_toolboxes(self, thread_id: int, send_message: SendMessage):
-        for toolbox in self._toolboxes.values():
-            toolbox.thread_id = thread_id
-            toolbox.send_message = send_message
-
-    def add_toolbox(self, toolbox: object):
-        self._toolboxes[toolbox.__class__.__name__] = toolbox
-
-    def _scrub_tools(self, tool_instance: object):
-=======
     def scrub_tools(self, tool_instance: object):
->>>>>>> 0062983d
         for attr_name in dir(tool_instance):
             if attr_name.startswith("_"):
                 continue
