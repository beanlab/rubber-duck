import asyncio
from pathlib import Path
from typing import Protocol

from quest import step, queue, wrap_steps

from ..utils.gen_ai import RetryableGenAI, GPTMessage, RecordMessage, RecordUsage, GenAIException, Sendable
from ..utils.protocols import Message, SendMessage, ReportError, IndicateTyping, AddReaction


class HaveConversation(Protocol):
    async def __call__(self, thread_id: int, engine: str, message_history: list[GPTMessage], timeout: int = 600): ...


class BasicSetupConversation:
    def __init__(self, record_message):
        self._record_message = step(record_message)

    async def __call__(self, thread_id: int, prompt: str, initial_message: Message) -> list[GPTMessage]:
        message_history = [GPTMessage(role='system', content=prompt)]
        user_id = initial_message['author_id']
        guild_id = initial_message['guild_id']

        await self._record_message(
            guild_id, thread_id, user_id, message_history[0]['role'], message_history[0]['content'])
        return message_history


class BasicPromptConversation:
    def __init__(self,
                 ai_client: RetryableGenAI,
                 record_message: RecordMessage,
                 record_usage: RecordUsage,
                 send_message: SendMessage,
                 report_error: ReportError,
                 add_reaction: AddReaction,
                 setup_conversation: BasicSetupConversation,
                 ):
<<<<<<< HEAD

        self._ai_client = ai_client
        wrap_steps(self._ai_client, ['get_completion'])
=======
        self._ai_client = wrap_steps(ai_client, ['get_completion'])
>>>>>>> 3d99d64e

        self._record_message = step(record_message)
        self._record_usage = step(record_usage)

        self._send_message = step(send_message)
        self._report_error = step(report_error)
        self._add_reaction: AddReaction = step(add_reaction)

        self._setup_conversation = step(setup_conversation)

    async def _orchestrate_messages(self, sendables: [Sendable], guild_id: int, thread_id: int, user_id: int, message_history: list[GPTMessage]):
        for sendable in sendables:
            if isinstance(sendable, str):
                await self._record_message(
                    guild_id, thread_id, user_id, 'assistant', sendable)
                await self._send_message(thread_id, message=sendable)
                message_history.append(GPTMessage(role='assistant', content=sendable))

            else:  # tuple of str, BytesIO -> i.e. an image
                await self._record_message(
                    guild_id, thread_id, user_id, 'assistant', f'<image {sendable[0]}>')
                await self._send_message(thread_id, file=sendable)
                message_history.append(GPTMessage(role='assistant', content=f'<image {sendable[0]}>'))

    async def __call__(self, thread_id: int, settings: dict, initial_message: Message):

        prompt_file = settings["prompt_file"]
        if prompt_file:
            prompt = Path(prompt_file).read_text(encoding="utf-8")
        else:
            prompt = initial_message['content']

        # Get engine and timeout from duck settings, falling back to defaults if not set
        engine = settings["engine"]
        timeout = settings["timeout"]
        tools = settings.get('tools', [])
        introduction = settings.get("introduction", "Hi, how can I help you?")

        if 'duck' in initial_message['content']:
            await self._add_reaction(initial_message['channel_id'], initial_message['message_id'], "🦆")

        message_history = await self._setup_conversation(thread_id, prompt, initial_message)

        await self._send_message(thread_id, introduction)

        async with queue('messages', None) as messages:
            while True:
                # TODO - if the conversation is getting long, and the user changes the subject
                #  prompt them to start a new conversation (and close this one)

                try:  # catch all errors
                    try:
                        # Waiting for a response from the user
                        message: Message = await asyncio.wait_for(messages.get(), timeout)

                    except asyncio.TimeoutError:  # Close the thread if the conversation has closed
                        break

                    if len(message['file']) > 0:
                        await self._send_message(
                            thread_id,
                            "I'm sorry, I can't read file attachments. "
                            "Please resend your message with the relevant parts of your file included in the message."
                        )
                        continue

                    message_history.append(GPTMessage(role='user', content=message['content']))

                    user_id = message['author_id']
                    guild_id = message['guild_id']

                    await self._record_message(
                        guild_id, thread_id, user_id, message_history[-1]['role'], message_history[-1]['content']
                    )



                    sendables = await self._ai_client.get_completion(
                        guild_id,
                        initial_message['channel_id'],
                        thread_id,
                        user_id,
                        engine,
                        message_history,
                        tools
                    )

                    await self._orchestrate_messages(sendables, guild_id, thread_id, user_id, message_history)

                except GenAIException:
                    await self._send_message(thread_id,
                                             'I\'m having trouble processing your request.'
                                             'The admins are aware. Please try again later.')
                    raise
<|MERGE_RESOLUTION|>--- conflicted
+++ resolved
@@ -36,13 +36,8 @@
                  add_reaction: AddReaction,
                  setup_conversation: BasicSetupConversation,
                  ):
-<<<<<<< HEAD
 
-        self._ai_client = ai_client
-        wrap_steps(self._ai_client, ['get_completion'])
-=======
         self._ai_client = wrap_steps(ai_client, ['get_completion'])
->>>>>>> 3d99d64e
 
         self._record_message = step(record_message)
         self._record_usage = step(record_usage)
