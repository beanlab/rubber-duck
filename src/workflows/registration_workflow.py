import asyncio
import re
import uuid

from discord import Guild,utils
from quest import step, queue

from ..utils.config_types import RegistrationSettings, DuckContext
from ..utils.logger import duck_logger
from ..utils.protocols import Message
from ..utils.send_email import EmailSender


class RegistrationWorkflow:
    def __init__(self,
                 name: str,
                 send_message,
                 get_channel,
                 fetch_guild,
                 email_sender: EmailSender,
                 settings: RegistrationSettings
                 ):
        self.name = name

        self._send_message = step(send_message)
        self._get_channel = get_channel
        self._get_guild = fetch_guild
        self._email_sender = email_sender
        self._settings = settings

    async def __call__(self, context: DuckContext):
        # Start the registration process
        thread_id = context.thread_id
        net_id = await self._get_net_id(thread_id, context.timeout)
        server_id = context.guild_id
        author_id = context.author_id

        # Get and verify the email
        if not await self._confirm_registration_via_email(net_id, thread_id, self._settings['email_domain'], context.timeout):
            await self._send_message(thread_id,
                                     'Unable to validate your email. Please talk to a TA or your instructor.')
            return

        # Assign Discord roles
        await self._assign_roles(server_id, thread_id, author_id, self._settings, context.timeout)

    def _generate_token(self):
        code = str(uuid.uuid4().int)[:6]
        return code

    async def _wait_for_message(self, timeout=300) -> str | None:
        async with queue('messages', None) as messages:
            try:
                message: Message = await asyncio.wait_for(messages.get(), timeout)
                return message['content']
            except asyncio.TimeoutError:  # Close the thread if the conversation has closed
                return None

    @step
    async def _get_net_id(self, thread_id, timeout: int = 300):
        try:
            await self._send_message(thread_id, "Please enter your BYU Net ID to begin the registration process.")

            # Wait for user response
            net_id = await self._wait_for_message(timeout)
            if not net_id:
                await self._send_message(thread_id, "Registration failed: No Net ID provided. Please start over.")
                raise ValueError("No Net ID provided")

            return net_id

        except Exception as e:
            duck_logger.error(f"Setup failed: {e}")
            await self._send_message(thread_id, "Registration setup failed. Please contact an administrator.")
            raise

    @step
    async def _confirm_registration_via_email(self, net_id: str, thread_id, email_domain: str, timeout: int = 300) -> bool:
        email = f"{net_id}@{email_domain}"
        token = self._generate_token()
        if not self._email_sender.send_email(email, token):
            return False

        max_attempts = 3
        attempts = 0

        while attempts < max_attempts:
            await self._send_message(thread_id,
                                     "Email Verification:\n"
                                     "We sent a verification code to your BYU email\n"
                                     "Enter the code in the chat\n"
                                     "or type *resend* to get a new code")

            # Wait for user response
            response = await self._wait_for_message(timeout)
            if not response:
                await self._send_message(thread_id, "No response received. Please start a new chat.")
                raise TimeoutError("Timeout waiting for user email verification")

            if response == 'resend':
                token = self._email_sender.send_email(email, token)
                if not token:
                    return False
                continue

            if response == token:
                await self._send_message(thread_id, "Successfully verified your email!")
                return True
            else:
                attempts += 1
                duck_logger.error(f"Token mismatch: {response} != {token}")
                if attempts < max_attempts:
                    await self._send_message(thread_id,
                                             f"Unexpected token. Please enter the token again. ({attempts}/{max_attempts})")
                else:
                    await self._send_message(thread_id,
                                             "Too many invalid attempts. Please exit the thread and start again.")
                    return False

        return False

    @step
    async def _select_roles(self, thread_id, available_roles, timeout: int = 300):
        while True:
            # Display available roles
            role_list = "\n".join([f"{i + 1}. {role['name']}"
                                   for i, role in enumerate(available_roles)])
            await self._send_message(thread_id,
                                     "These are the available roles you can select. Please indicate which roles are applicable to you:\n\n"
                                     "- These may include lecture section or lab section\n\n"
                                     "Enter the numbers of your roles separated by commas. Or say 'skip' to skip this step.\n"
                                     "**Example: '1,3,4'**\n\n"
                                     f"Available roles:\n{role_list}")

            # Wait for user response
            response = await self._wait_for_message(timeout)
            if response is None or not response.strip():
                await self._send_message(thread_id, "No response received. No additional roles will be assigned.")
                return []

            if 'skip' in response:
                await self._send_message(thread_id, "Skipping role selection. No additional roles will be assigned.")
                return []
                
            # Split by comma and convert to integers
            selected_indices = []
            errors = []
            for idx in response.split(','):
                try:
                    num = int(idx.strip())
                    if 1 <= num <= len(available_roles):
                        selected_indices.append(num - 1)
                except ValueError:
                    errors.append(f'"{idx}" is not a valid role number')

            if errors:
                await self._send_message(thread_id, "\n".join(errors))
                continue
            
            selected_roles = [
                available_roles[idx]['id']
                for idx in selected_indices
            ]
            
            return selected_roles

    @step
    async def _get_available_roles(
            self, thread_id: int, server_id: int, settings: RegistrationSettings
    ) -> tuple[list[int], int]:
        """Gets available guild roles and the authenticated user role"""
        try:
            # Get all roles from the guild
            guild = await self._get_guild(server_id)
            if not guild:
                raise ValueError("Guild not found")

            # Get role patterns from config
            role_patterns = settings.get("roles", {}).get("patterns", [])
            if not role_patterns:
                duck_logger.warning("No role patterns configured for this server")

            # Filter roles based on patterns
            available_roles = []
            authenticated_user_role_id = None
            for role in guild.roles:
                if role.name == settings['authenticated_user_role_name']:
                    authenticated_user_role_id = role.id
                    continue

                # If no patterns are configured, skip additional role filtering
                for pattern_info in role_patterns:
                    if re.search(pattern_info["pattern"], role.name):
                        available_roles.append({
                            "id": role.id,
                            "name": role.name
                        })

            if authenticated_user_role_id is None:
                raise ValueError('No authenticated_user_role_name configured for this server '
                                 '(or it didn\'t match any existing role names).')

            return available_roles, authenticated_user_role_id

        except Exception as e:
            duck_logger.error(f"Error getting guild roles: {str(e)}")
            await self._send_message(thread_id, "Error getting available roles. Please contact an administrator.")
            raise

    @step
    async def _assign_roles(self, server_id: int, thread_id: int, user_id: int, settings: RegistrationSettings, timeout: int = 300):
        """Gets available roles, lets the user select the relevant ones, and assigns them"""
        try:
            # Get roles and selection
<<<<<<< HEAD
            available_roles, authenticated_role_id = await self._get_available_roles(thread_id, server_id, settings)
            if available_roles:
                selected_role_ids = await self._select_roles(thread_id, available_roles, timeout)
=======
            if settings.get('roles') is None:
                duck_logger.debug("No roles configured for this server. Using authenticated user role only.")
                role_name = settings['authenticated_user_role_name']
                guild: Guild = await self._get_guild(server_id)
                member = await guild.fetch_member(user_id)

                # Find role by name instead of ID
                role = utils.get(guild.roles, name=role_name) # This function is from the discord.utils module
                if not role:
                    raise ValueError(f"Role '{role_name}' not found in guild '{guild.name}'.")

                selected_roles = [role]
                await member.add_roles(role, reason="User registration")

>>>>>>> d8738f5d
            else:
                available_roles, authenticated_role_id = await self._get_available_roles(thread_id, server_id, settings)
                if available_roles:
                    selected_role_ids = await self._select_roles(thread_id, available_roles, settings)
                else:
                    selected_role_ids = []

                selected_role_ids.append(authenticated_role_id)

                # Get Discord guild and member
                guild: Guild = await self._get_guild(server_id)
                member = await guild.fetch_member(user_id)

                # Get the role objects
                selected_roles = []
                for role_id in selected_role_ids:
                    role = guild.get_role(role_id)
                    if role:
                        selected_roles.append(role)

                if not selected_roles:  # sanity check
                    raise ValueError('Could not lookup role objects from the selected role IDs.')

                # Assign roles
                new_roles = [role for role in selected_roles if role not in member.roles]
                if new_roles:
                    await member.add_roles(*new_roles, reason="User registration")


            # Send confirmation message
            role_names = ", ".join(role.name for role in selected_roles)
            await self._send_message(thread_id, f"Successfully gave you the following roles: {role_names}")

        except Exception as e:
            duck_logger.exception(f"Error in role assignment process: {str(e)}")
            await self._send_message(thread_id, "Error in role assignment process. Please contact an administrator.")<|MERGE_RESOLUTION|>--- conflicted
+++ resolved
@@ -212,11 +212,6 @@
         """Gets available roles, lets the user select the relevant ones, and assigns them"""
         try:
             # Get roles and selection
-<<<<<<< HEAD
-            available_roles, authenticated_role_id = await self._get_available_roles(thread_id, server_id, settings)
-            if available_roles:
-                selected_role_ids = await self._select_roles(thread_id, available_roles, timeout)
-=======
             if settings.get('roles') is None:
                 duck_logger.debug("No roles configured for this server. Using authenticated user role only.")
                 role_name = settings['authenticated_user_role_name']
@@ -231,11 +226,10 @@
                 selected_roles = [role]
                 await member.add_roles(role, reason="User registration")
 
->>>>>>> d8738f5d
             else:
                 available_roles, authenticated_role_id = await self._get_available_roles(thread_id, server_id, settings)
                 if available_roles:
-                    selected_role_ids = await self._select_roles(thread_id, available_roles, settings)
+                    selected_role_ids = await self._select_roles(thread_id, available_roles, settings, timeout)
                 else:
                     selected_role_ids = []
 
