from pathlib import Path
from typing import Any

from agents import Agent, AgentHooks, RunContextWrapper
from quest import step

from .gen_ai import RecordUsage, AgentClient, RetryableGenAI, RecordMessage
from ..armory.armory import Armory
from ..armory.data_store import DataStore
from ..armory.stat_tools import StatsTools
from ..conversation.conversation import AgentConversation
from ..duck_orchestrator import DuckConversation
from ..utils.config_types import AgentConversationSettings, DuckContext, \
    SingleAgentSettings, Config, MultiAgentSettings
from ..utils.logger import duck_logger


class UsageAgentHooks(AgentHooks[DuckContext]):
    def __init__(self, record_usage):
        self._record_usage = step(record_usage)

    async def on_end(
            self,
            context: RunContextWrapper[DuckContext],
            agent: Agent[DuckContext],
            output: Any,
    ) -> None:
        usage = context.usage
        context = context.context
        await self._record_usage(
            context.guild_id,
            context.parent_channel_id,
            context.thread_id,
            context.author_id,
            agent.model,
            usage.input_tokens,
            usage.output_tokens,
            usage.input_tokens_cached if hasattr(usage, 'input_tokens_cached') else 0,
            usage.reasoning_tokens if hasattr(usage, 'reasoning_tokens') else 0
        )


def _build_agent(
        armory: Armory,
        config: SingleAgentSettings,
        agent_hooks: AgentHooks[DuckContext]
) -> Agent[DuckContext]:
    tools = [
        armory.get_specific_tool(tool)
        for tool in config.get("tools", [])
        if tool in armory.get_all_tool_names()
    ]

    prompt = config.get('prompt')
    if not prompt:
        prompt_path = config.get("prompt_file")
        if not prompt_path:
            raise ValueError(f"You must provide either 'prompt' or 'prompt_file' for {config['name']}")
        prompt = Path(prompt_path).read_text(encoding="utf-8")

    return Agent(
        name=config["name"],
        handoff_description=config.get("handoff_prompt", ""),
        instructions=prompt,
        tools=tools,
        tool_use_behavior={"stop_at_tool_names": [tool.name for tool in tools if hasattr(tool, 'direct_send_message')]},
        model=config["engine"],
        hooks=agent_hooks,
        handoffs=[]
    )


def _build_agents(
        armory: Armory,
        agent_hooks: AgentHooks[DuckContext],
        settings: list[SingleAgentSettings],
) -> dict[str, Agent[DuckContext]]:
    agents = {}

    # Initial agent setup
    for agent_settings in settings:
        agent = _build_agent(armory, agent_settings, agent_hooks)
        agents[agent_settings['name']] = agent

    # Add on agent handoffs
    for agent_settings in settings:
        agent_name = agent_settings['name']
        agent = agents[agent_name]
        handoff_targets = agent_settings.get('handoffs', [])

        handoffs = [agents[target] for target in handoff_targets]
        agent.handoffs = handoffs

    return agents


def _get_starting_agent(settings: MultiAgentSettings):
    return settings.get('starting_agent', settings['agents'][0]['name'])


# noinspection PyTypeChecker
_armory: Armory = None


def _get_armory(config: Config, usage_hooks: UsageAgentHooks) -> Armory:
    global _armory
    if _armory is None:
        _armory = Armory()

        if 'dataset_folder_locations' in config:
            data_store = DataStore(config['dataset_folder_locations'])
            stat_tools = StatsTools(data_store)
            _armory.scrub_tools(stat_tools)
        else:
            duck_logger.warning("**No dataset folder locations provided in config**")

        # Agents used as tools don't get any tools of their own. We use an empty amory to make them.
        armory_for_agents_as_tools = Armory()

        for agent_settings in config.get('agents_as_tools', []):
            agents = _build_agents(armory_for_agents_as_tools, usage_hooks, agent_settings['agents'])
            head_agent = agents[_get_starting_agent(agent_settings)]
            _armory.add_agent_as_tool(head_agent, agent_settings['tool_name'], agent_settings['description'])

    return _armory


def build_agent_conversation_duck(
        name: str,
        config: Config,
        settings: AgentConversationSettings,
        bot,
        record_message: RecordMessage,
        record_usage: RecordUsage
) -> DuckConversation:
    usage_hooks = UsageAgentHooks(record_usage)
    armory = _get_armory(config, usage_hooks)

    agents = _build_agents(armory, usage_hooks, settings['agents'])

    ai_completion_retry_protocol = config['ai_completion_retry_protocol']

    genai_clients = {
        name: RetryableGenAI(
            AgentClient(agent, bot.typing),
            bot.send_message,
            ai_completion_retry_protocol
        )
        for name, agent in agents.items()
    }

    starting_agent = settings.get('starting_agent')
    if not starting_agent:
        starting_agent = next(iter(genai_clients.keys()))

    agent_conversation = AgentConversation(
        name,
        settings['introduction'],
        genai_clients,
        starting_agent,
        record_message,
        bot.send_message,
        bot.add_reaction,
        bot.read_url,
<<<<<<< HEAD
        bot.read_file,
        settings['timeout'],
=======
        settings.get('timeout', 60*5),
>>>>>>> abe192d1
        armory,
        settings.get('file_size_limit', 0),
        settings.get('file_type_ext', []),
    )

    return agent_conversation<|MERGE_RESOLUTION|>--- conflicted
+++ resolved
@@ -162,12 +162,8 @@
         bot.send_message,
         bot.add_reaction,
         bot.read_url,
-<<<<<<< HEAD
         bot.read_file,
-        settings['timeout'],
-=======
         settings.get('timeout', 60*5),
->>>>>>> abe192d1
         armory,
         settings.get('file_size_limit', 0),
         settings.get('file_type_ext', []),
