--- conflicted
+++ resolved
@@ -6,13 +6,9 @@
 )
 
 
-<<<<<<< HEAD
-def _build_agent(config: SingleAgentSettings, hilt_tools: list[str] | None = None) -> Agent:
+def build_agent(config: SingleAgentSettings, hilt_tools: list[str] | None = None) -> Agent:
     if hilt_tools is None:
         hilt_tools = []
-=======
-def build_agent(config: SingleAgentSettings) -> Agent:
->>>>>>> 09412032
     prompt = config.get("prompt")
     if not prompt:
         prompt_files = config.get("prompt_files")
@@ -43,110 +39,4 @@
         tool_settings=tool_required,
         output_format=output_schema,
         reasoning=config.get("reasoning"),
-<<<<<<< HEAD
-    )
-
-
-class SystemBuilder:
-    def __init__(
-            self,
-            config: Config,
-            send_message: SendMessage,
-            typing: Typing,
-            record_message: RecordMessage,
-            record_usage: RecordUsage,
-    ):
-        self.config = config
-        self.send_message = send_message
-        self.typing = typing
-        self.record_message = record_message
-        self.record_usage = record_usage
-
-        self._armory: Optional[Armory] = None
-        self._ai_client: Optional[AIClient] = None
-
-    def armory(self) -> Armory:
-        if self._armory is None:
-            self._armory = Armory(self.send_message)
-
-            dataset_dirs = self.config.get("dataset_folder_locations")
-            if dataset_dirs:
-                data_store = DataStore(dataset_dirs)
-                stat_tools = StatsTools(data_store)
-                self._armory.scrub_tools(stat_tools)
-            else:
-                duck_logger.warning("**No dataset folder locations provided in config**")
-
-            talk_tool = TalkTool(self.send_message)
-            self._armory.scrub_tools(talk_tool)
-
-        return self._armory
-
-    def ai_client(self) -> AIClient:
-        if self._ai_client is None:
-            self._ai_client = AIClient(
-                self.armory(), self.typing, self.record_message, self.record_usage
-            )
-            self._agent_tools_add()
-        return self._ai_client
-
-    def _agent_tools_add(self) -> None:
-        agents_as_tools: List[AgentAsToolSettings] = self.config.get("agents_as_tools", [])
-        for settings in agents_as_tools:
-            agent = _build_agent(settings["agent"])
-            tool = self._ai_client.build_agent_tool(
-                agent, settings["tool_name"], settings["doc_string"]
-            )
-            self.armory().add_tool(tool)
-
-        self._agent_tools_added = True
-
-
-_system: Optional[SystemBuilder] = None
-
-
-def get_system(
-        config: Config,
-        send_message: SendMessage,
-        typing: Typing,
-        record_message: RecordMessage,
-        record_usage: RecordUsage,
-) -> SystemBuilder:
-    global _system
-    if _system is None:
-        _system = SystemBuilder(config, send_message, typing, record_message, record_usage)
-    return _system
-
-
-def make_human_in_the_loop_tools(armory: Armory, hitl_tools: list[str]) -> list[str]:
-    tool_names = []
-    for tool_name in hitl_tools:
-        tool_function = armory.get_specific_tool(tool_name)
-        if tool_function is None:
-            duck_logger.warning(f"Human-in-the-loop tool '{tool_name}' not found in armory.")
-            continue
-        tool_names.append(armory.create_human_in_the_loop_tool(tool_function))
-    return tool_names
-
-
-
-def build_agent_conversation_duck(
-        name: str,
-        config: Config,
-        settings: AgentConversationSettings,
-        record_message: RecordMessage,
-        send_message: SendMessage,
-        record_usage: RecordUsage,
-        typing,
-) -> AgentConversation:
-
-    system = get_system(config, send_message, typing, record_message, record_usage)
-    ai_client = system.ai_client()
-
-    hilt_tools = make_human_in_the_loop_tools(system.armory(), settings["agent"].get("hitl_tools", []))
-    starting_agent = _build_agent(settings["agent"], hilt_tools)
-
-    return AgentConversation(name, starting_agent, ai_client)
-=======
-    )
->>>>>>> 09412032
+    )