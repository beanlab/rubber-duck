--- conflicted
+++ resolved
@@ -1,5 +1,4 @@
 from typing import TypedDict
-
 
 class FeedbackConfig(TypedDict):
     ta_review_channel_id: int
@@ -78,8 +77,5 @@
     admin_settings: AdminSettings
     dataset_folder_locations: list[str]
     ai_completion_retry_protocol: RetryProtocol
-<<<<<<< HEAD
     default_duck_settings: dict[str, dict]
-=======
->>>>>>> 34e3cae6
     sender_email: str