--- conflicted
+++ resolved
@@ -56,12 +56,8 @@
 class SingleAgentSettings(TypedDict):
     name: str
     engine: str
-<<<<<<< HEAD
-    prompt_file: list[str]
-=======
     prompt: NotRequired[str]
     prompt_file: NotRequired[str]
->>>>>>> abe192d1
     tools: list[str]
     handoff_prompt: str
     handoffs: list[str]
