--- conflicted
+++ resolved
@@ -7,10 +7,7 @@
     attachment_id: int
     description: str
     filename: str
-<<<<<<< HEAD
-=======
     size: int
->>>>>>> 11d0ae04
     url: str
 
 
