--- conflicted
+++ resolved
@@ -10,11 +10,8 @@
 from openai.types.chat import ChatCompletion
 from quest import step
 
-<<<<<<< HEAD
+from .config_types import DuckContext
 from .logger import duck_logger
-=======
-from .config_types import DuckContext
->>>>>>> 0062983d
 from ..armory.armory import Armory
 from ..utils.protocols import IndicateTyping, ReportError, SendMessage
 
@@ -108,19 +105,18 @@
             context: DuckContext,
             message_history: list
     ) -> str:
-<<<<<<< HEAD
         async with self._typing():
             result = await run_agent(
                 self._agent,
                 message_history,
-                max_turns=100
+                context=context,max_turns=100
             )
             usage = result.context_wrapper.usage
             await self._record_usage(
-                guild_id,
-                parent_channel_id,
-                thread_id,
-                user_id,
+                context['guild_id'],
+                context['channel_id'],
+                context['thread_id'],
+                context['author_id'],
                 self._agent.model,
                 usage.input_tokens,
                 usage.output_tokens,
@@ -128,33 +124,6 @@
                 usage.reasoning_tokens if hasattr(usage, 'reasoning_tokens') else 0
             )
             return result.final_output_as(str)
-=======
-        try:
-            async with self._typing():
-                result = await run_agent(
-                    self._agent,
-                    message_history,
-                    context=context,
-                    max_turns=100
-                )
-                usage = result.context_wrapper.usage
-                await self._record_usage(
-                    context['guild_id'],
-                    context['channel_id'],
-                    context['thread_id'],
-                    context['author_id'],
-                    self._agent.model,
-                    usage.input_tokens,
-                    usage.output_tokens,
-                    usage.input_tokens_cached if hasattr(usage, 'input_tokens_cached') else 0,
-                    usage.reasoning_tokens if hasattr(usage, 'reasoning_tokens') else 0
-                )
-                return result.final_output_as(str)
-
-
-        except Exception as e:
-            return
->>>>>>> 0062983d
 
 
 class OpenAI:
