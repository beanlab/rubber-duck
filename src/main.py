--- conflicted
+++ resolved
@@ -9,13 +9,8 @@
 from quest import these
 from quest.extras.sql import SqlBlobStorage
 
-<<<<<<< HEAD
 from .armory.socratic_tool import make_sub_conversation
-from .metrics.feedback import HaveTAGradingConversation
-from .utils.logger import duck_logger
-=======
 from .armory.tools import get_tool
->>>>>>> 3d99d64e
 from .bot.discord_bot import DiscordBot
 from .commands.bot_commands import BotCommands
 from .commands.command import create_commands
@@ -114,14 +109,7 @@
 
 
 def setup_ducks(config: Config, bot: DiscordBot, metrics_handler, feedback_manager):
-<<<<<<< HEAD
-
-    # Admin settings
-    admin_settings = config['admin_settings']
-    ai_completion_retry_protocol = config['ai_completion_retry_protocol']
-=======
     ducks = {}
->>>>>>> 3d99d64e
 
     if _has_workflow_of_type(config, 'basic_prompt_conversation'):
         ai_client = OpenAI(
@@ -167,27 +155,6 @@
     if _has_workflow_of_type(config, 'registration'):
         email_confirmation = EmailSender(config['sender_email'])
 
-<<<<<<< HEAD
-    have_sub_conversation = BasicPromptConversation(
-        retryable_ai_client,
-        metrics_handler.record_message,
-        metrics_handler.record_usage,
-        bot.typing,
-        bot.send_message,
-        bot.report_error,
-        bot.add_reaction,
-        setup_conversation
-    )
-    make_sub_conversation(have_sub_conversation)
-
-    have_ta_conversation = HaveTAGradingConversation(
-        feedback_manager,
-        metrics_handler.record_feedback,
-        bot.send_message,
-        bot.add_reaction,
-        bot.report_error
-    )
-=======
         registration_workflow = RegistrationWorkflow(
             bot.send_message,
             bot.get_channel,
@@ -195,7 +162,6 @@
             email_confirmation
         )
         ducks['registration'] = registration_workflow
->>>>>>> 3d99d64e
 
     if not ducks:
         raise ValueError('No ducks were requested in the config')
