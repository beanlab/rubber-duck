import argparse
import asyncio
import json
import logging
import os
from pathlib import Path

import boto3
from quest import these
from quest.extras.sql import SqlBlobStorage

<<<<<<< HEAD
from .armory.tools import get_tool
=======
from .armory.armory import Armory
from .armory.stat_tools import StatsTools
>>>>>>> 34e3cae6
from .bot.discord_bot import DiscordBot
from .commands.bot_commands import BotCommands
from .commands.command import create_commands
from .conversation.conversation import BasicPromptConversation, BasicSetupConversation
from .conversation.threads import SetupPrivateThread
from .duck_orchestrator import DuckOrchestrator
from .metrics.feedback import HaveTAGradingConversation
from .metrics.feedback_manager import FeedbackManager
from .metrics.reporter import Reporter
from .rubber_duck_app import RubberDuckApp
from .storage.sql_connection import create_sql_session
from .storage.sql_metrics import SQLMetricsHandler
from .storage.sql_quest import create_sql_manager
<<<<<<< HEAD
from .utils.feedback_notifier import FeedbackNotifier
from .utils.config_types import Config
=======
from .utils.config_types import (
    Config, )
from .utils.data_store import DataStore
>>>>>>> 34e3cae6
from .utils.gen_ai import OpenAI, RetryableGenAI
from .utils.logger import duck_logger
from .utils.persistent_queue import PersistentQueue
from .utils.send_email import EmailSender
from .workflows.registration_workflow import RegistrationWorkflow


def fetch_config_from_s3() -> Config | None:
    # Initialize S3 client
    s3 = boto3.client('s3')

    # Add a section to your env file to allow for local and production environment
    environment = os.environ.get('ENVIRONMENT')
    if not environment or environment == 'LOCAL':
        duck_logger.info("Using local environment")
        return None

    # Get the S3 path from environment variables (CONFIG_FILE_S3_PATH should be set)
    s3_path = os.environ.get('CONFIG_FILE_S3_PATH')

    if not s3_path:
        duck_logger.warning("No S3 path configured")
        return None

    # Parse bucket name and key from the S3 path (s3://bucket-name/key)
    bucket_name, key = s3_path.replace('s3://', '').split('/', 1)
    duck_logger.info(f"Fetching config from bucket: {bucket_name}")
    duck_logger.info(f"Config key: {key}")

    try:
        # Download file from S3
        response = s3.get_object(Bucket=bucket_name, Key=key)

        # Read the content of the file and parse it as JSON
        config = json.loads(response['Body'].read().decode('utf-8'))
        duck_logger.info("Successfully loaded config from S3")
        return config

    except Exception as e:
        duck_logger.error(f"Failed to fetch config from S3: {e}")
        return None


# Function to load the configuration from a local file (if needed)
def load_local_config(file_path: Path) -> Config:
    duck_logger.info(f"Loading local config from {file_path}")
    return json.loads(file_path.read_text())


def setup_workflow_manager(config: Config, duck_orchestrator, sql_session, metrics_handler, send_message):
    reporter = Reporter(metrics_handler, config['reporting'])

    commands = create_commands(send_message, metrics_handler, reporter)
    commands_workflow = BotCommands(commands, send_message)

    workflows = {
        'duck-orchestrator': duck_orchestrator,
        'command': commands_workflow
    }

    def create_workflow(wtype: str):
        if wtype in workflows:
            return workflows[wtype]

        raise NotImplementedError(f'No workflow of type {wtype}')

    namespace = 'rubber-duck'  # TODO - move to config.

    workflow_manager = create_sql_manager(namespace, create_workflow, sql_session)

    return workflow_manager


def _has_workflow_of_type(config: Config, wtype: str):
    return any(
        duck['workflow_type'] == wtype
        for server_id, server_config in config['servers'].items()
        for channel_config in server_config['channels']
        for duck in channel_config['ducks']
    )


def setup_ducks(config: Config, bot: DiscordBot, metrics_handler, feedback_manager):
    ducks = {}
    if _has_workflow_of_type(config, 'basic_prompt_conversation'):
        armory = Armory()
        if 'dataset_folder_locations' in config:
            data_store = DataStore(config['dataset_folder_locations'])
            stat_tools = StatsTools(data_store)
            armory.scrub_tools(stat_tools)

        ai_client = OpenAI(
            os.environ['OPENAI_API_KEY'],
            armory,
            metrics_handler.record_usage
        )

        ai_completion_retry_protocol = config['ai_completion_retry_protocol']
        retryable_ai_client = RetryableGenAI(
            ai_client,
            bot.send_message,
            bot.report_error,
            bot.typing,
            ai_completion_retry_protocol
        )

        setup_conversation = BasicSetupConversation(
            metrics_handler.record_message,
        )

        have_conversation = BasicPromptConversation(
            retryable_ai_client,
            metrics_handler.record_message,
            metrics_handler.record_usage,
            bot.send_message,
            bot.report_error,
            bot.add_reaction,
            setup_conversation
        )
        ducks['basic_prompt_conversation'] = have_conversation

    if _has_workflow_of_type(config, 'conversation_review'):
        have_ta_conversation = HaveTAGradingConversation(
            feedback_manager,
            metrics_handler.record_feedback,
            bot.send_message,
            bot.add_reaction,
            bot.report_error
        )
        ducks['conversation_review'] = have_ta_conversation

    if _has_workflow_of_type(config, 'registration'):
        email_confirmation = EmailSender(config['sender_email'])

        registration_workflow = RegistrationWorkflow(
            bot.send_message,
            bot.get_channel,
            bot.fetch_guild,
            email_confirmation
        )
        ducks['registration'] = registration_workflow

    if not ducks:
        raise ValueError('No ducks were requested in the config')

    return ducks


async def main(config: Config):
    sql_session = create_sql_session(config['sql'])

    async with DiscordBot() as bot:
        setup_thread = SetupPrivateThread(
            bot.create_thread,
            bot.send_message
        )

        queue_blob_storage = SqlBlobStorage('conversation-queues', sql_session)

        convo_review_ducks = (
            duck
            for server_config in config['servers'].values()
            for channel_config in server_config['channels']
            for duck in channel_config['ducks']
            if duck['workflow_type'] == 'conversation_review'
        )

        target_channel_ids = (
            target_id
            for duck in convo_review_ducks
            for target_id in duck['settings']['target_channel_ids']
        )

        with these({
            target_id: PersistentQueue(str(target_id), queue_blob_storage)
            for target_id in target_channel_ids
        }) as persistent_queues:
            feedback_manager = FeedbackManager(persistent_queues)
            metrics_handler = SQLMetricsHandler(sql_session)

            ducks = setup_ducks(config, bot, metrics_handler, feedback_manager)

            duck_orchestrator = DuckOrchestrator(
                setup_thread,
                bot.send_message,
                bot.report_error,
                ducks,
                feedback_manager.remember_conversation
            )

            channel_configs = {
                channel_config['channel_id']: channel_config
                for server_config in config['servers'].values()
                for channel_config in server_config['channels']
            }

            async with setup_workflow_manager(
                    config,
                    duck_orchestrator,
                    sql_session,
                    metrics_handler,
                    bot.send_message
            ) as workflow_manager:
                admin_channel_id = config['admin_settings']['admin_channel_id']
                rubber_duck = RubberDuckApp(
                    admin_channel_id,
                    channel_configs,
                    workflow_manager
                )
                bot.set_duck_app(rubber_duck, admin_channel_id)

                # Set up the notifier thread.
                notifier = FeedbackNotifier(feedback_manager, bot.send_message, config['servers'].values())
                await asyncio.gather(
                    bot.start(os.environ['DISCORD_TOKEN']),
                    notifier.start()
                )


if __name__ == '__main__':
    parser = argparse.ArgumentParser()
    parser.add_argument('--config', type=Path, default='config.json')
    parser.add_argument('--debug', action='store_true', help='Enable debug logging')
    args = parser.parse_args()

    # Set debug environment variable if debug flag is set
    if args.debug:
        duck_logger.setLevel(logging.DEBUG)
        from quest.utils import quest_logger

        quest_logger.setLevel(logging.DEBUG)
    else:
        duck_logger.setLevel(logging.INFO)

    # Try fetching the config from S3 first
    config = fetch_config_from_s3()

    if config is None:
        # If fetching from S3 failed, load from local file
        config = load_local_config(args.config)

    asyncio.run(main(config))<|MERGE_RESOLUTION|>--- conflicted
+++ resolved
@@ -9,12 +9,8 @@
 from quest import these
 from quest.extras.sql import SqlBlobStorage
 
-<<<<<<< HEAD
-from .armory.tools import get_tool
-=======
 from .armory.armory import Armory
 from .armory.stat_tools import StatsTools
->>>>>>> 34e3cae6
 from .bot.discord_bot import DiscordBot
 from .commands.bot_commands import BotCommands
 from .commands.command import create_commands
@@ -28,14 +24,9 @@
 from .storage.sql_connection import create_sql_session
 from .storage.sql_metrics import SQLMetricsHandler
 from .storage.sql_quest import create_sql_manager
-<<<<<<< HEAD
 from .utils.feedback_notifier import FeedbackNotifier
 from .utils.config_types import Config
-=======
-from .utils.config_types import (
-    Config, )
 from .utils.data_store import DataStore
->>>>>>> 34e3cae6
 from .utils.gen_ai import OpenAI, RetryableGenAI
 from .utils.logger import duck_logger
 from .utils.persistent_queue import PersistentQueue
