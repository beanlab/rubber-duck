from typing import TypedDict
from ..utils.logger import duck_logger
from ..utils.persistent_queue import PersistentQueue

CHANNEL_ID = int


class FeedbackData(TypedDict):
    duck_type: str
    guild_id: int
    parent_channel_id: int
    user_id: int
    conversation_thread_id: int


class FeedbackManager:
    def __init__(self,
                 queues: dict[CHANNEL_ID, PersistentQueue[FeedbackData]]
                 ):
        self._queues = queues
        duck_logger.info(f"Initialized FeedbackManager with queues for channels: {list(queues.keys())}")

    def remember_conversation(self, feedback_data: FeedbackData):
        queue = self._queues.get(feedback_data['parent_channel_id'])
        if queue is not None:
            duck_logger.info(f"Remembering conversation for channel {feedback_data['parent_channel_id']}: {feedback_data}")
            queue.put(feedback_data)
        else:
            duck_logger.warning(f"No queue found for channel {feedback_data['parent_channel_id']}")

    async def get_conversation(self, channel_id) -> FeedbackData | None:
        # Must be async to work with quest.step
        queue = self._queues.get(channel_id)
        if queue:
            data = queue.pop()
            duck_logger.info(f"Retrieved conversation for channel {channel_id}: {data}")
            return data
<<<<<<< HEAD
        duck_logger.warning(f"No queue found for channel {channel_id}")
        return None

    def get_length(self, channel_id: CHANNEL_ID) -> int:
        queue = self._queues.get(channel_id)
        if queue:
            length = len(queue._queue)
            duck_logger.info(f"Queue length for channel {channel_id}: {length}")
            return length
        duck_logger.warning(f"No queue found for channel {channel_id}")
        return 0
=======

        duck_logger.warning(f"No queue found for channel {channel_id} (could be empty)")
        return None
>>>>>>> 34e3cae6
<|MERGE_RESOLUTION|>--- conflicted
+++ resolved
@@ -35,8 +35,8 @@
             data = queue.pop()
             duck_logger.info(f"Retrieved conversation for channel {channel_id}: {data}")
             return data
-<<<<<<< HEAD
-        duck_logger.warning(f"No queue found for channel {channel_id}")
+
+        duck_logger.warning(f"No queue found for channel {channel_id} (could be empty)")
         return None
 
     def get_length(self, channel_id: CHANNEL_ID) -> int:
@@ -46,9 +46,4 @@
             duck_logger.info(f"Queue length for channel {channel_id}: {length}")
             return length
         duck_logger.warning(f"No queue found for channel {channel_id}")
-        return 0
-=======
-
-        duck_logger.warning(f"No queue found for channel {channel_id} (could be empty)")
-        return None
->>>>>>> 34e3cae6
+        return 0